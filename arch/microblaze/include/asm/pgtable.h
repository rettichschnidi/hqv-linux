/*
 * Copyright (C) 2008-2009 Michal Simek <monstr@monstr.eu>
 * Copyright (C) 2008-2009 PetaLogix
 * Copyright (C) 2006 Atmark Techno, Inc.
 *
 * This file is subject to the terms and conditions of the GNU General Public
 * License. See the file "COPYING" in the main directory of this archive
 * for more details.
 */

#ifndef _ASM_MICROBLAZE_PGTABLE_H
#define _ASM_MICROBLAZE_PGTABLE_H

#include <asm/setup.h>

#define io_remap_pfn_range(vma, vaddr, pfn, size, prot)		\
		remap_pfn_range(vma, vaddr, pfn, size, prot)

#ifndef CONFIG_MMU

#define pgd_present(pgd)	(1) /* pages are always present on non MMU */
#define pgd_none(pgd)		(0)
#define pgd_bad(pgd)		(0)
#define pgd_clear(pgdp)
#define kern_addr_valid(addr)	(1)
#define	pmd_offset(a, b)	((void *) 0)

#define PAGE_NONE		__pgprot(0) /* these mean nothing to non MMU */
#define PAGE_SHARED		__pgprot(0) /* these mean nothing to non MMU */
#define PAGE_COPY		__pgprot(0) /* these mean nothing to non MMU */
#define PAGE_READONLY		__pgprot(0) /* these mean nothing to non MMU */
#define PAGE_KERNEL		__pgprot(0) /* these mean nothing to non MMU */

#define pgprot_noncached(x)	(x)

#define __swp_type(x)		(0)
#define __swp_offset(x)		(0)
#define __swp_entry(typ, off)	((swp_entry_t) { ((typ) | ((off) << 7)) })
#define __pte_to_swp_entry(pte)	((swp_entry_t) { pte_val(pte) })
#define __swp_entry_to_pte(x)	((pte_t) { (x).val })

#ifndef __ASSEMBLY__
static inline int pte_file(pte_t pte) { return 0; }
#endif /* __ASSEMBLY__ */

#define ZERO_PAGE(vaddr)	({ BUG(); NULL; })

#define swapper_pg_dir ((pgd_t *) NULL)

#define pgtable_cache_init()	do {} while (0)

#define arch_enter_lazy_cpu_mode()	do {} while (0)

#else /* CONFIG_MMU */

#include <asm-generic/4level-fixup.h>

#ifdef __KERNEL__
#ifndef __ASSEMBLY__

#include <linux/sched.h>
#include <linux/threads.h>
#include <asm/processor.h>		/* For TASK_SIZE */
#include <asm/mmu.h>
#include <asm/page.h>

#define FIRST_USER_ADDRESS	0

extern unsigned long va_to_phys(unsigned long address);
extern pte_t *va_to_pte(unsigned long address);
extern unsigned long ioremap_bot, ioremap_base;

/*
 * The following only work if pte_present() is true.
 * Undefined behaviour if not..
 */

static inline int pte_special(pte_t pte)	{ return 0; }

static inline pte_t pte_mkspecial(pte_t pte)	{ return pte; }

/* Start and end of the vmalloc area. */
/* Make sure to map the vmalloc area above the pinned kernel memory area
   of 32Mb.  */
#define VMALLOC_START	(CONFIG_KERNEL_START + \
				max(32 * 1024 * 1024UL, memory_size))
#define VMALLOC_END	ioremap_bot
#define VMALLOC_VMADDR(x) ((unsigned long)(x))

#endif /* __ASSEMBLY__ */

/*
 * The MicroBlaze MMU is identical to the PPC-40x MMU, and uses a hash
 * table containing PTEs, together with a set of 16 segment registers, to
 * define the virtual to physical address mapping.
 *
 * We use the hash table as an extended TLB, i.e. a cache of currently
 * active mappings.  We maintain a two-level page table tree, much
 * like that used by the i386, for the sake of the Linux memory
 * management code.  Low-level assembler code in hashtable.S
 * (procedure hash_page) is responsible for extracting ptes from the
 * tree and putting them into the hash table when necessary, and
 * updating the accessed and modified bits in the page table tree.
 */

/*
 * The MicroBlaze processor has a TLB architecture identical to PPC-40x. The
 * instruction and data sides share a unified, 64-entry, semi-associative
 * TLB which is maintained totally under software control. In addition, the
 * instruction side has a hardware-managed, 2,4, or 8-entry, fully-associative
 * TLB which serves as a first level to the shared TLB. These two TLBs are
 * known as the UTLB and ITLB, respectively (see "mmu.h" for definitions).
 */

/*
 * The normal case is that PTEs are 32-bits and we have a 1-page
 * 1024-entry pgdir pointing to 1-page 1024-entry PTE pages.  -- paulus
 *
 */

/* PMD_SHIFT determines the size of the area mapped by the PTE pages */
#define PMD_SHIFT	(PAGE_SHIFT + PTE_SHIFT)
#define PMD_SIZE	(1UL << PMD_SHIFT)
#define PMD_MASK	(~(PMD_SIZE-1))

/* PGDIR_SHIFT determines what a top-level page table entry can map */
#define PGDIR_SHIFT	PMD_SHIFT
#define PGDIR_SIZE	(1UL << PGDIR_SHIFT)
#define PGDIR_MASK	(~(PGDIR_SIZE-1))

/*
 * entries per page directory level: our page-table tree is two-level, so
 * we don't really have any PMD directory.
 */
#define PTRS_PER_PTE	(1 << PTE_SHIFT)
#define PTRS_PER_PMD	1
#define PTRS_PER_PGD	(1 << (32 - PGDIR_SHIFT))

#define USER_PTRS_PER_PGD	(TASK_SIZE / PGDIR_SIZE)
#define FIRST_USER_PGD_NR	0

#define USER_PGD_PTRS (PAGE_OFFSET >> PGDIR_SHIFT)
#define KERNEL_PGD_PTRS (PTRS_PER_PGD-USER_PGD_PTRS)

#define pte_ERROR(e) \
	printk(KERN_ERR "%s:%d: bad pte "PTE_FMT".\n", \
		__FILE__, __LINE__, pte_val(e))
#define pmd_ERROR(e) \
	printk(KERN_ERR "%s:%d: bad pmd %08lx.\n", \
		__FILE__, __LINE__, pmd_val(e))
#define pgd_ERROR(e) \
	printk(KERN_ERR "%s:%d: bad pgd %08lx.\n", \
		__FILE__, __LINE__, pgd_val(e))

/*
 * Bits in a linux-style PTE.  These match the bits in the
 * (hardware-defined) PTE as closely as possible.
 */

/* There are several potential gotchas here.  The hardware TLBLO
 * field looks like this:
 *
 * 0  1  2  3  4  ... 18 19 20 21 22 23 24 25 26 27 28 29 30 31
 * RPN.....................  0  0 EX WR ZSEL.......  W  I  M  G
 *
 * Where possible we make the Linux PTE bits match up with this
 *
 * - bits 20 and 21 must be cleared, because we use 4k pages (4xx can
 * support down to 1k pages), this is done in the TLBMiss exception
 * handler.
 * - We use only zones 0 (for kernel pages) and 1 (for user pages)
 * of the 16 available.  Bit 24-26 of the TLB are cleared in the TLB
 * miss handler.  Bit 27 is PAGE_USER, thus selecting the correct
 * zone.
 * - PRESENT *must* be in the bottom two bits because swap cache
 * entries use the top 30 bits.  Because 4xx doesn't support SMP
 * anyway, M is irrelevant so we borrow it for PAGE_PRESENT.  Bit 30
 * is cleared in the TLB miss handler before the TLB entry is loaded.
 * - All other bits of the PTE are loaded into TLBLO without
 *  * modification, leaving us only the bits 20, 21, 24, 25, 26, 30 for
 * software PTE bits.  We actually use use bits 21, 24, 25, and
 * 30 respectively for the software bits: ACCESSED, DIRTY, RW, and
 * PRESENT.
 */

/* Definitions for MicroBlaze. */
#define	_PAGE_GUARDED	0x001	/* G: page is guarded from prefetch */
<<<<<<< HEAD
=======
#define _PAGE_FILE	0x001	/* when !present: nonlinear file mapping */
>>>>>>> 80ffb3cc
#define _PAGE_PRESENT	0x002	/* software: PTE contains a translation */
#define	_PAGE_NO_CACHE	0x004	/* I: caching is inhibited */
#define	_PAGE_WRITETHRU	0x008	/* W: caching is write-through */
#define	_PAGE_USER	0x010	/* matches one of the zone permission bits */
#define	_PAGE_RW	0x040	/* software: Writes permitted */
#define	_PAGE_DIRTY	0x080	/* software: dirty page */
#define _PAGE_HWWRITE	0x100	/* hardware: Dirty & RW, set in exception */
#define _PAGE_HWEXEC	0x200	/* hardware: EX permission */
#define _PAGE_ACCESSED	0x400	/* software: R: page referenced */
#define _PMD_PRESENT	PAGE_MASK

/*
 * Some bits are unused...
 */
#ifndef _PAGE_HASHPTE
#define _PAGE_HASHPTE	0
#endif
#ifndef _PTE_NONE_MASK
#define _PTE_NONE_MASK	0
#endif
#ifndef _PAGE_SHARED
#define _PAGE_SHARED	0
#endif
#ifndef _PAGE_HWWRITE
#define _PAGE_HWWRITE	0
#endif
#ifndef _PAGE_HWEXEC
#define _PAGE_HWEXEC	0
#endif
#ifndef _PAGE_EXEC
#define _PAGE_EXEC	0
#endif

#define _PAGE_CHG_MASK	(PAGE_MASK | _PAGE_ACCESSED | _PAGE_DIRTY)

/*
 * Note: the _PAGE_COHERENT bit automatically gets set in the hardware
 * PTE if CONFIG_SMP is defined (hash_page does this); there is no need
 * to have it in the Linux PTE, and in fact the bit could be reused for
 * another purpose.  -- paulus.
 */
#define _PAGE_BASE	(_PAGE_PRESENT | _PAGE_ACCESSED)
#define _PAGE_WRENABLE	(_PAGE_RW | _PAGE_DIRTY | _PAGE_HWWRITE)

#define _PAGE_KERNEL \
	(_PAGE_BASE | _PAGE_WRENABLE | _PAGE_SHARED | _PAGE_HWEXEC)

#define _PAGE_IO	(_PAGE_KERNEL | _PAGE_NO_CACHE | _PAGE_GUARDED)

#define PAGE_NONE	__pgprot(_PAGE_BASE)
#define PAGE_READONLY	__pgprot(_PAGE_BASE | _PAGE_USER)
#define PAGE_READONLY_X	__pgprot(_PAGE_BASE | _PAGE_USER | _PAGE_EXEC)
#define PAGE_SHARED	__pgprot(_PAGE_BASE | _PAGE_USER | _PAGE_RW)
#define PAGE_SHARED_X \
		__pgprot(_PAGE_BASE | _PAGE_USER | _PAGE_RW | _PAGE_EXEC)
#define PAGE_COPY	__pgprot(_PAGE_BASE | _PAGE_USER)
#define PAGE_COPY_X	__pgprot(_PAGE_BASE | _PAGE_USER | _PAGE_EXEC)

#define PAGE_KERNEL	__pgprot(_PAGE_KERNEL)
#define PAGE_KERNEL_RO	__pgprot(_PAGE_BASE | _PAGE_SHARED)
#define PAGE_KERNEL_CI	__pgprot(_PAGE_IO)

/*
 * We consider execute permission the same as read.
 * Also, write permissions imply read permissions.
 */
#define __P000	PAGE_NONE
#define __P001	PAGE_READONLY_X
#define __P010	PAGE_COPY
#define __P011	PAGE_COPY_X
#define __P100	PAGE_READONLY
#define __P101	PAGE_READONLY_X
#define __P110	PAGE_COPY
#define __P111	PAGE_COPY_X

#define __S000	PAGE_NONE
#define __S001	PAGE_READONLY_X
#define __S010	PAGE_SHARED
#define __S011	PAGE_SHARED_X
#define __S100	PAGE_READONLY
#define __S101	PAGE_READONLY_X
#define __S110	PAGE_SHARED
#define __S111	PAGE_SHARED_X

#ifndef __ASSEMBLY__
/*
 * ZERO_PAGE is a global shared page that is always zero: used
 * for zero-mapped memory areas etc..
 */
extern unsigned long empty_zero_page[1024];
#define ZERO_PAGE(vaddr) (virt_to_page(empty_zero_page))

#endif /* __ASSEMBLY__ */

#define pte_none(pte)		((pte_val(pte) & ~_PTE_NONE_MASK) == 0)
#define pte_present(pte)	(pte_val(pte) & _PAGE_PRESENT)
#define pte_clear(mm, addr, ptep) \
	do { set_pte_at((mm), (addr), (ptep), __pte(0)); } while (0)

#define pmd_none(pmd)		(!pmd_val(pmd))
#define	pmd_bad(pmd)		((pmd_val(pmd) & _PMD_PRESENT) == 0)
#define	pmd_present(pmd)	((pmd_val(pmd) & _PMD_PRESENT) != 0)
#define	pmd_clear(pmdp)		do { pmd_val(*(pmdp)) = 0; } while (0)

#define pte_page(x)		(mem_map + (unsigned long) \
				((pte_val(x) - memory_start) >> PAGE_SHIFT))
#define PFN_SHIFT_OFFSET	(PAGE_SHIFT)

#define pte_pfn(x)		(pte_val(x) >> PFN_SHIFT_OFFSET)

#define pfn_pte(pfn, prot) \
	__pte(((pte_basic_t)(pfn) << PFN_SHIFT_OFFSET) | pgprot_val(prot))

#ifndef __ASSEMBLY__
/*
 * The "pgd_xxx()" functions here are trivial for a folded two-level
 * setup: the pgd is never bad, and a pmd always exists (as it's folded
 * into the pgd entry)
 */
static inline int pgd_none(pgd_t pgd)		{ return 0; }
static inline int pgd_bad(pgd_t pgd)		{ return 0; }
static inline int pgd_present(pgd_t pgd)	{ return 1; }
#define pgd_clear(xp)				do { } while (0)
#define pgd_page(pgd) \
	((unsigned long) __va(pgd_val(pgd) & PAGE_MASK))

/*
 * The following only work if pte_present() is true.
 * Undefined behaviour if not..
 */
static inline int pte_read(pte_t pte)  { return pte_val(pte) & _PAGE_USER; }
static inline int pte_write(pte_t pte) { return pte_val(pte) & _PAGE_RW; }
static inline int pte_exec(pte_t pte)  { return pte_val(pte) & _PAGE_EXEC; }
static inline int pte_dirty(pte_t pte) { return pte_val(pte) & _PAGE_DIRTY; }
static inline int pte_young(pte_t pte) { return pte_val(pte) & _PAGE_ACCESSED; }
<<<<<<< HEAD
/* FIXME */
static inline int pte_file(pte_t pte)		{ return 0; }
=======
static inline int pte_file(pte_t pte)  { return pte_val(pte) & _PAGE_FILE; }
>>>>>>> 80ffb3cc

static inline void pte_uncache(pte_t pte) { pte_val(pte) |= _PAGE_NO_CACHE; }
static inline void pte_cache(pte_t pte)   { pte_val(pte) &= ~_PAGE_NO_CACHE; }

static inline pte_t pte_rdprotect(pte_t pte) \
		{ pte_val(pte) &= ~_PAGE_USER; return pte; }
static inline pte_t pte_wrprotect(pte_t pte) \
	{ pte_val(pte) &= ~(_PAGE_RW | _PAGE_HWWRITE); return pte; }
static inline pte_t pte_exprotect(pte_t pte) \
	{ pte_val(pte) &= ~_PAGE_EXEC; return pte; }
static inline pte_t pte_mkclean(pte_t pte) \
	{ pte_val(pte) &= ~(_PAGE_DIRTY | _PAGE_HWWRITE); return pte; }
static inline pte_t pte_mkold(pte_t pte) \
	{ pte_val(pte) &= ~_PAGE_ACCESSED; return pte; }

static inline pte_t pte_mkread(pte_t pte) \
	{ pte_val(pte) |= _PAGE_USER; return pte; }
static inline pte_t pte_mkexec(pte_t pte) \
	{ pte_val(pte) |= _PAGE_USER | _PAGE_EXEC; return pte; }
static inline pte_t pte_mkwrite(pte_t pte) \
	{ pte_val(pte) |= _PAGE_RW; return pte; }
static inline pte_t pte_mkdirty(pte_t pte) \
	{ pte_val(pte) |= _PAGE_DIRTY; return pte; }
static inline pte_t pte_mkyoung(pte_t pte) \
	{ pte_val(pte) |= _PAGE_ACCESSED; return pte; }

/*
 * Conversion functions: convert a page and protection to a page entry,
 * and a page entry and page directory to the page they refer to.
 */

static inline pte_t mk_pte_phys(phys_addr_t physpage, pgprot_t pgprot)
{
	pte_t pte;
	pte_val(pte) = physpage | pgprot_val(pgprot);
	return pte;
}

#define mk_pte(page, pgprot) \
({									   \
	pte_t pte;							   \
	pte_val(pte) = (((page - mem_map) << PAGE_SHIFT) + memory_start) |  \
			pgprot_val(pgprot);				   \
	pte;								   \
})

static inline pte_t pte_modify(pte_t pte, pgprot_t newprot)
{
	pte_val(pte) = (pte_val(pte) & _PAGE_CHG_MASK) | pgprot_val(newprot);
	return pte;
}

/*
 * Atomic PTE updates.
 *
 * pte_update clears and sets bit atomically, and returns
 * the old pte value.
 * The ((unsigned long)(p+1) - 4) hack is to get to the least-significant
 * 32 bits of the PTE regardless of whether PTEs are 32 or 64 bits.
 */
static inline unsigned long pte_update(pte_t *p, unsigned long clr,
				unsigned long set)
{
	unsigned long old, tmp, msr;

	__asm__ __volatile__("\
	msrclr	%2, 0x2\n\
	nop\n\
	lw	%0, %4, r0\n\
	andn	%1, %0, %5\n\
	or	%1, %1, %6\n\
	sw	%1, %4, r0\n\
	mts     rmsr, %2\n\
	nop"
	: "=&r" (old), "=&r" (tmp), "=&r" (msr), "=m" (*p)
	: "r" ((unsigned long)(p+1) - 4), "r" (clr), "r" (set), "m" (*p)
	: "cc");

	return old;
}

/*
 * set_pte stores a linux PTE into the linux page table.
 */
static inline void set_pte(struct mm_struct *mm, unsigned long addr,
		pte_t *ptep, pte_t pte)
{
	*ptep = pte;
}

static inline void set_pte_at(struct mm_struct *mm, unsigned long addr,
		pte_t *ptep, pte_t pte)
{
	*ptep = pte;
}

static inline int ptep_test_and_clear_young(struct mm_struct *mm,
		unsigned long addr, pte_t *ptep)
{
	return (pte_update(ptep, _PAGE_ACCESSED, 0) & _PAGE_ACCESSED) != 0;
}

static inline int ptep_test_and_clear_dirty(struct mm_struct *mm,
		unsigned long addr, pte_t *ptep)
{
	return (pte_update(ptep, \
		(_PAGE_DIRTY | _PAGE_HWWRITE), 0) & _PAGE_DIRTY) != 0;
}

static inline pte_t ptep_get_and_clear(struct mm_struct *mm,
		unsigned long addr, pte_t *ptep)
{
	return __pte(pte_update(ptep, ~_PAGE_HASHPTE, 0));
}

/*static inline void ptep_set_wrprotect(struct mm_struct *mm,
		unsigned long addr, pte_t *ptep)
{
	pte_update(ptep, (_PAGE_RW | _PAGE_HWWRITE), 0);
}*/

static inline void ptep_mkdirty(struct mm_struct *mm,
		unsigned long addr, pte_t *ptep)
{
	pte_update(ptep, 0, _PAGE_DIRTY);
}

/*#define pte_same(A,B)	(((pte_val(A) ^ pte_val(B)) & ~_PAGE_HASHPTE) == 0)*/

/* Convert pmd entry to page */
/* our pmd entry is an effective address of pte table*/
/* returns effective address of the pmd entry*/
#define pmd_page_kernel(pmd)	((unsigned long) (pmd_val(pmd) & PAGE_MASK))

/* returns struct *page of the pmd entry*/
#define pmd_page(pmd)	(pfn_to_page(__pa(pmd_val(pmd)) >> PAGE_SHIFT))

/* to find an entry in a kernel page-table-directory */
#define pgd_offset_k(address) pgd_offset(&init_mm, address)

/* to find an entry in a page-table-directory */
#define pgd_index(address)	 ((address) >> PGDIR_SHIFT)
#define pgd_offset(mm, address)	 ((mm)->pgd + pgd_index(address))

/* Find an entry in the second-level page table.. */
static inline pmd_t *pmd_offset(pgd_t *dir, unsigned long address)
{
	return (pmd_t *) dir;
}

/* Find an entry in the third-level page table.. */
#define pte_index(address)		\
	(((address) >> PAGE_SHIFT) & (PTRS_PER_PTE - 1))
#define pte_offset_kernel(dir, addr)	\
	((pte_t *) pmd_page_kernel(*(dir)) + pte_index(addr))
#define pte_offset_map(dir, addr)		\
	((pte_t *) kmap_atomic(pmd_page(*(dir)), KM_PTE0) + pte_index(addr))
#define pte_offset_map_nested(dir, addr)	\
	((pte_t *) kmap_atomic(pmd_page(*(dir)), KM_PTE1) + pte_index(addr))

#define pte_unmap(pte)		kunmap_atomic(pte, KM_PTE0)
#define pte_unmap_nested(pte)	kunmap_atomic(pte, KM_PTE1)

/* Encode and decode a nonlinear file mapping entry */
#define PTE_FILE_MAX_BITS	29
#define pte_to_pgoff(pte)	(pte_val(pte) >> 3)
<<<<<<< HEAD
#define pgoff_to_pte(off)	((pte_t) { ((off) << 3) })
=======
#define pgoff_to_pte(off)	((pte_t) { ((off) << 3) | _PAGE_FILE })
>>>>>>> 80ffb3cc

extern pgd_t swapper_pg_dir[PTRS_PER_PGD];

/*
 * When flushing the tlb entry for a page, we also need to flush the hash
 * table entry.  flush_hash_page is assembler (for speed) in hashtable.S.
 */
extern int flush_hash_page(unsigned context, unsigned long va, pte_t *ptep);

/* Add an HPTE to the hash table */
extern void add_hash_page(unsigned context, unsigned long va, pte_t *ptep);

/*
 * Encode and decode a swap entry.
 * Note that the bits we use in a PTE for representing a swap entry
 * must not include the _PAGE_PRESENT bit, or the _PAGE_HASHPTE bit
 * (if used).  -- paulus
 */
#define __swp_type(entry)		((entry).val & 0x3f)
#define __swp_offset(entry)	((entry).val >> 6)
#define __swp_entry(type, offset) \
		((swp_entry_t) { (type) | ((offset) << 6) })
#define __pte_to_swp_entry(pte)	((swp_entry_t) { pte_val(pte) >> 2 })
#define __swp_entry_to_pte(x)	((pte_t) { (x).val << 2 })


/* CONFIG_APUS */
/* For virtual address to physical address conversion */
extern void cache_clear(__u32 addr, int length);
extern void cache_push(__u32 addr, int length);
extern int mm_end_of_chunk(unsigned long addr, int len);
extern unsigned long iopa(unsigned long addr);
/* extern unsigned long mm_ptov(unsigned long addr) \
	__attribute__ ((const)); TBD */

/* Values for nocacheflag and cmode */
/* These are not used by the APUS kernel_map, but prevents
 * compilation errors.
 */
#define	IOMAP_FULL_CACHING	0
#define	IOMAP_NOCACHE_SER	1
#define	IOMAP_NOCACHE_NONSER	2
#define	IOMAP_NO_COPYBACK	3

/*
 * Map some physical address range into the kernel address space.
 */
extern unsigned long kernel_map(unsigned long paddr, unsigned long size,
				int nocacheflag, unsigned long *memavailp);

/*
 * Set cache mode of (kernel space) address range.
 */
extern void kernel_set_cachemode(unsigned long address, unsigned long size,
				unsigned int cmode);

/* Needs to be defined here and not in linux/mm.h, as it is arch dependent */
#define kern_addr_valid(addr)	(1)

#define io_remap_page_range remap_page_range

/*
 * No page table caches to initialise
 */
#define pgtable_cache_init()	do { } while (0)

void do_page_fault(struct pt_regs *regs, unsigned long address,
		   unsigned long error_code);

void __init io_block_mapping(unsigned long virt, phys_addr_t phys,
			     unsigned int size, int flags);

void __init adjust_total_lowmem(void);
void mapin_ram(void);
int map_page(unsigned long va, phys_addr_t pa, int flags);

extern int mem_init_done;
extern unsigned long ioremap_base;
extern unsigned long ioremap_bot;

asmlinkage void __init mmu_init(void);

void __init *early_get_page(void);

void *consistent_alloc(int gfp, size_t size, dma_addr_t *dma_handle);
void consistent_free(void *vaddr);
void consistent_sync(void *vaddr, size_t size, int direction);
void consistent_sync_page(struct page *page, unsigned long offset,
	size_t size, int direction);
#endif /* __ASSEMBLY__ */
#endif /* __KERNEL__ */

#endif /* CONFIG_MMU */

#ifndef __ASSEMBLY__
#include <asm-generic/pgtable.h>

void setup_memory(void);
#endif /* __ASSEMBLY__ */

#endif /* _ASM_MICROBLAZE_PGTABLE_H */<|MERGE_RESOLUTION|>--- conflicted
+++ resolved
@@ -185,10 +185,7 @@
 
 /* Definitions for MicroBlaze. */
 #define	_PAGE_GUARDED	0x001	/* G: page is guarded from prefetch */
-<<<<<<< HEAD
-=======
 #define _PAGE_FILE	0x001	/* when !present: nonlinear file mapping */
->>>>>>> 80ffb3cc
 #define _PAGE_PRESENT	0x002	/* software: PTE contains a translation */
 #define	_PAGE_NO_CACHE	0x004	/* I: caching is inhibited */
 #define	_PAGE_WRITETHRU	0x008	/* W: caching is write-through */
@@ -324,12 +321,7 @@
 static inline int pte_exec(pte_t pte)  { return pte_val(pte) & _PAGE_EXEC; }
 static inline int pte_dirty(pte_t pte) { return pte_val(pte) & _PAGE_DIRTY; }
 static inline int pte_young(pte_t pte) { return pte_val(pte) & _PAGE_ACCESSED; }
-<<<<<<< HEAD
-/* FIXME */
-static inline int pte_file(pte_t pte)		{ return 0; }
-=======
 static inline int pte_file(pte_t pte)  { return pte_val(pte) & _PAGE_FILE; }
->>>>>>> 80ffb3cc
 
 static inline void pte_uncache(pte_t pte) { pte_val(pte) |= _PAGE_NO_CACHE; }
 static inline void pte_cache(pte_t pte)   { pte_val(pte) &= ~_PAGE_NO_CACHE; }
@@ -496,11 +488,7 @@
 /* Encode and decode a nonlinear file mapping entry */
 #define PTE_FILE_MAX_BITS	29
 #define pte_to_pgoff(pte)	(pte_val(pte) >> 3)
-<<<<<<< HEAD
-#define pgoff_to_pte(off)	((pte_t) { ((off) << 3) })
-=======
 #define pgoff_to_pte(off)	((pte_t) { ((off) << 3) | _PAGE_FILE })
->>>>>>> 80ffb3cc
 
 extern pgd_t swapper_pg_dir[PTRS_PER_PGD];
 
