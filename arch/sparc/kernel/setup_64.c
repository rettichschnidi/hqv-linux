/*
 *  linux/arch/sparc64/kernel/setup.c
 *
 *  Copyright (C) 1995,1996  David S. Miller (davem@caip.rutgers.edu)
 *  Copyright (C) 1997       Jakub Jelinek (jj@sunsite.mff.cuni.cz)
 */

#include <linux/errno.h>
#include <linux/sched.h>
#include <linux/kernel.h>
#include <linux/mm.h>
#include <linux/stddef.h>
#include <linux/unistd.h>
#include <linux/ptrace.h>
#include <asm/smp.h>
#include <linux/user.h>
#include <linux/screen_info.h>
#include <linux/delay.h>
#include <linux/fs.h>
#include <linux/seq_file.h>
#include <linux/syscalls.h>
#include <linux/kdev_t.h>
#include <linux/major.h>
#include <linux/string.h>
#include <linux/init.h>
#include <linux/inet.h>
#include <linux/console.h>
#include <linux/root_dev.h>
#include <linux/interrupt.h>
#include <linux/cpu.h>
#include <linux/initrd.h>
#include <linux/module.h>
#include <linux/start_kernel.h>
#include <linux/bootmem.h>

#include <asm/io.h>
#include <asm/processor.h>
#include <asm/oplib.h>
#include <asm/page.h>
#include <asm/pgtable.h>
#include <asm/idprom.h>
#include <asm/head.h>
#include <asm/starfire.h>
#include <asm/mmu_context.h>
#include <asm/timer.h>
#include <asm/sections.h>
#include <asm/setup.h>
#include <asm/mmu.h>
#include <asm/ns87303.h>
#include <asm/btext.h>
#include <asm/elf.h>
#include <asm/mdesc.h>
#include <asm/cacheflush.h>
#include <asm/dma.h>
#include <asm/irq.h>

#ifdef CONFIG_IP_PNP
#include <net/ipconfig.h>
#endif

#include "entry.h"
#include "kernel.h"

/* Used to synchronize accesses to NatSemi SUPER I/O chip configure
 * operations in asm/ns87303.h
 */
DEFINE_SPINLOCK(ns87303_lock);
EXPORT_SYMBOL(ns87303_lock);

struct screen_info screen_info = {
	0, 0,			/* orig-x, orig-y */
	0,			/* unused */
	0,			/* orig-video-page */
	0,			/* orig-video-mode */
	128,			/* orig-video-cols */
	0, 0, 0,		/* unused, ega_bx, unused */
	54,			/* orig-video-lines */
	0,                      /* orig-video-isVGA */
	16                      /* orig-video-points */
};

static void
prom_console_write(struct console *con, const char *s, unsigned int n)
{
	prom_write(s, n);
}

/* Exported for mm/init.c:paging_init. */
unsigned long cmdline_memory_size = 0;

static struct console prom_early_console = {
	.name =		"earlyprom",
	.write =	prom_console_write,
	.flags =	CON_PRINTBUFFER | CON_BOOT | CON_ANYTIME,
	.index =	-1,
};

/*
 * Process kernel command line switches that are specific to the
 * SPARC or that require special low-level processing.
 */
static void __init process_switch(char c)
{
	switch (c) {
	case 'd':
	case 's':
		break;
	case 'h':
		prom_printf("boot_flags_init: Halt!\n");
		prom_halt();
		break;
	case 'p':
		prom_early_console.flags &= ~CON_BOOT;
		break;
	case 'P':
		/* Force UltraSPARC-III P-Cache on. */
		if (tlb_type != cheetah) {
			printk("BOOT: Ignoring P-Cache force option.\n");
			break;
		}
		cheetah_pcache_forced_on = 1;
		add_taint(TAINT_MACHINE_CHECK, LOCKDEP_NOW_UNRELIABLE);
		cheetah_enable_pcache();
		break;

	default:
		printk("Unknown boot switch (-%c)\n", c);
		break;
	}
}

static void __init boot_flags_init(char *commands)
{
	while (*commands) {
		/* Move to the start of the next "argument". */
		while (*commands == ' ')
			commands++;

		/* Process any command switches, otherwise skip it. */
		if (*commands == '\0')
			break;
		if (*commands == '-') {
			commands++;
			while (*commands && *commands != ' ')
				process_switch(*commands++);
			continue;
		}
		if (!strncmp(commands, "mem=", 4))
			cmdline_memory_size = memparse(commands + 4, &commands);

		while (*commands && *commands != ' ')
			commands++;
	}
}

extern unsigned short root_flags;
extern unsigned short root_dev;
extern unsigned short ram_flags;
#define RAMDISK_IMAGE_START_MASK	0x07FF
#define RAMDISK_PROMPT_FLAG		0x8000
#define RAMDISK_LOAD_FLAG		0x4000

extern int root_mountflags;

char reboot_command[COMMAND_LINE_SIZE];

static struct pt_regs fake_swapper_regs = { { 0, }, 0, 0, 0, 0 };

static void __init per_cpu_patch(void)
{
	struct cpuid_patch_entry *p;
	unsigned long ver;
	int is_jbus;

	if (tlb_type == spitfire && !this_is_starfire)
		return;

	is_jbus = 0;
	if (tlb_type != hypervisor) {
		__asm__ ("rdpr %%ver, %0" : "=r" (ver));
		is_jbus = ((ver >> 32UL) == __JALAPENO_ID ||
			   (ver >> 32UL) == __SERRANO_ID);
	}

	p = &__cpuid_patch;
	while (p < &__cpuid_patch_end) {
		unsigned long addr = p->addr;
		unsigned int *insns;

		switch (tlb_type) {
		case spitfire:
			insns = &p->starfire[0];
			break;
		case cheetah:
		case cheetah_plus:
			if (is_jbus)
				insns = &p->cheetah_jbus[0];
			else
				insns = &p->cheetah_safari[0];
			break;
		case hypervisor:
			insns = &p->sun4v[0];
			break;
		default:
			prom_printf("Unknown cpu type, halting.\n");
			prom_halt();
		}

		*(unsigned int *) (addr +  0) = insns[0];
		wmb();
		__asm__ __volatile__("flush	%0" : : "r" (addr +  0));

		*(unsigned int *) (addr +  4) = insns[1];
		wmb();
		__asm__ __volatile__("flush	%0" : : "r" (addr +  4));

		*(unsigned int *) (addr +  8) = insns[2];
		wmb();
		__asm__ __volatile__("flush	%0" : : "r" (addr +  8));

		*(unsigned int *) (addr + 12) = insns[3];
		wmb();
		__asm__ __volatile__("flush	%0" : : "r" (addr + 12));

		p++;
	}
}

void sun4v_patch_1insn_range(struct sun4v_1insn_patch_entry *start,
			     struct sun4v_1insn_patch_entry *end)
{
	while (start < end) {
		unsigned long addr = start->addr;

		*(unsigned int *) (addr +  0) = start->insn;
		wmb();
		__asm__ __volatile__("flush	%0" : : "r" (addr +  0));

		start++;
	}
}

void sun4v_patch_2insn_range(struct sun4v_2insn_patch_entry *start,
			     struct sun4v_2insn_patch_entry *end)
{
	while (start < end) {
		unsigned long addr = start->addr;

		*(unsigned int *) (addr +  0) = start->insns[0];
		wmb();
		__asm__ __volatile__("flush	%0" : : "r" (addr +  0));

		*(unsigned int *) (addr +  4) = start->insns[1];
		wmb();
		__asm__ __volatile__("flush	%0" : : "r" (addr +  4));

		start++;
	}
}

void sun_m7_patch_2insn_range(struct sun4v_2insn_patch_entry *start,
			     struct sun4v_2insn_patch_entry *end)
{
	while (start < end) {
		unsigned long addr = start->addr;

		*(unsigned int *) (addr +  0) = start->insns[0];
		wmb();
		__asm__ __volatile__("flush	%0" : : "r" (addr +  0));

		*(unsigned int *) (addr +  4) = start->insns[1];
		wmb();
		__asm__ __volatile__("flush	%0" : : "r" (addr +  4));

		start++;
	}
}

static void __init sun4v_patch(void)
{
	extern void sun4v_hvapi_init(void);

	if (tlb_type != hypervisor)
		return;

	sun4v_patch_1insn_range(&__sun4v_1insn_patch,
				&__sun4v_1insn_patch_end);

	sun4v_patch_2insn_range(&__sun4v_2insn_patch,
				&__sun4v_2insn_patch_end);

	switch (sun4v_chip_type) {
	case SUN4V_CHIP_SPARC_M7:
	case SUN4V_CHIP_SPARC_M8:
	case SUN4V_CHIP_SPARC_SN:
		sun_m7_patch_2insn_range(&__sun_m7_2insn_patch,
					 &__sun_m7_2insn_patch_end);
		break;
	default:
		break;
	}
<<<<<<< HEAD
=======

	if (sun4v_chip_type != SUN4V_CHIP_NIAGARA1) {
		sun4v_patch_1insn_range(&__fast_win_ctrl_1insn_patch,
					&__fast_win_ctrl_1insn_patch_end);
	}
>>>>>>> bb176f67

	sun4v_hvapi_init();
}

static void __init popc_patch(void)
{
	struct popc_3insn_patch_entry *p3;
	struct popc_6insn_patch_entry *p6;

	p3 = &__popc_3insn_patch;
	while (p3 < &__popc_3insn_patch_end) {
		unsigned long i, addr = p3->addr;

		for (i = 0; i < 3; i++) {
			*(unsigned int *) (addr +  (i * 4)) = p3->insns[i];
			wmb();
			__asm__ __volatile__("flush	%0"
					     : : "r" (addr +  (i * 4)));
		}

		p3++;
	}

	p6 = &__popc_6insn_patch;
	while (p6 < &__popc_6insn_patch_end) {
		unsigned long i, addr = p6->addr;

		for (i = 0; i < 6; i++) {
			*(unsigned int *) (addr +  (i * 4)) = p6->insns[i];
			wmb();
			__asm__ __volatile__("flush	%0"
					     : : "r" (addr +  (i * 4)));
		}

		p6++;
	}
}

static void __init pause_patch(void)
{
	struct pause_patch_entry *p;

	p = &__pause_3insn_patch;
	while (p < &__pause_3insn_patch_end) {
		unsigned long i, addr = p->addr;

		for (i = 0; i < 3; i++) {
			*(unsigned int *) (addr +  (i * 4)) = p->insns[i];
			wmb();
			__asm__ __volatile__("flush	%0"
					     : : "r" (addr +  (i * 4)));
		}

		p++;
	}
}

void __init start_early_boot(void)
{
	int cpu;

	check_if_starfire();
	per_cpu_patch();
	sun4v_patch();
	smp_init_cpu_poke();

	cpu = hard_smp_processor_id();
	if (cpu >= NR_CPUS) {
		prom_printf("Serious problem, boot cpu id (%d) >= NR_CPUS (%d)\n",
			    cpu, NR_CPUS);
		prom_halt();
	}
	current_thread_info()->cpu = cpu;

	time_init_early();
	prom_init_report();
	start_kernel();
}

/* On Ultra, we support all of the v8 capabilities. */
unsigned long sparc64_elf_hwcap = (HWCAP_SPARC_FLUSH | HWCAP_SPARC_STBAR |
				   HWCAP_SPARC_SWAP | HWCAP_SPARC_MULDIV |
				   HWCAP_SPARC_V9);
EXPORT_SYMBOL(sparc64_elf_hwcap);

static const char *hwcaps[] = {
	"flush", "stbar", "swap", "muldiv", "v9",
	"ultra3", "blkinit", "n2",

	/* These strings are as they appear in the machine description
	 * 'hwcap-list' property for cpu nodes.
	 */
	"mul32", "div32", "fsmuld", "v8plus", "popc", "vis", "vis2",
	"ASIBlkInit", "fmaf", "vis3", "hpc", "random", "trans", "fjfmau",
	"ima", "cspare", "pause", "cbcond", NULL /*reserved for crypto */,
	"adp",
};

static const char *crypto_hwcaps[] = {
	"aes", "des", "kasumi", "camellia", "md5", "sha1", "sha256",
	"sha512", "mpmul", "montmul", "montsqr", "crc32c",
};

void cpucap_info(struct seq_file *m)
{
	unsigned long caps = sparc64_elf_hwcap;
	int i, printed = 0;

	seq_puts(m, "cpucaps\t\t: ");
	for (i = 0; i < ARRAY_SIZE(hwcaps); i++) {
		unsigned long bit = 1UL << i;
		if (hwcaps[i] && (caps & bit)) {
			seq_printf(m, "%s%s",
				   printed ? "," : "", hwcaps[i]);
			printed++;
		}
	}
	if (caps & HWCAP_SPARC_CRYPTO) {
		unsigned long cfr;

		__asm__ __volatile__("rd %%asr26, %0" : "=r" (cfr));
		for (i = 0; i < ARRAY_SIZE(crypto_hwcaps); i++) {
			unsigned long bit = 1UL << i;
			if (cfr & bit) {
				seq_printf(m, "%s%s",
					   printed ? "," : "", crypto_hwcaps[i]);
				printed++;
			}
		}
	}
	seq_putc(m, '\n');
}

static void __init report_one_hwcap(int *printed, const char *name)
{
	if ((*printed) == 0)
		printk(KERN_INFO "CPU CAPS: [");
	printk(KERN_CONT "%s%s",
	       (*printed) ? "," : "", name);
	if (++(*printed) == 8) {
		printk(KERN_CONT "]\n");
		*printed = 0;
	}
}

static void __init report_crypto_hwcaps(int *printed)
{
	unsigned long cfr;
	int i;

	__asm__ __volatile__("rd %%asr26, %0" : "=r" (cfr));

	for (i = 0; i < ARRAY_SIZE(crypto_hwcaps); i++) {
		unsigned long bit = 1UL << i;
		if (cfr & bit)
			report_one_hwcap(printed, crypto_hwcaps[i]);
	}
}

static void __init report_hwcaps(unsigned long caps)
{
	int i, printed = 0;

	for (i = 0; i < ARRAY_SIZE(hwcaps); i++) {
		unsigned long bit = 1UL << i;
		if (hwcaps[i] && (caps & bit))
			report_one_hwcap(&printed, hwcaps[i]);
	}
	if (caps & HWCAP_SPARC_CRYPTO)
		report_crypto_hwcaps(&printed);
	if (printed != 0)
		printk(KERN_CONT "]\n");
}

static unsigned long __init mdesc_cpu_hwcap_list(void)
{
	struct mdesc_handle *hp;
	unsigned long caps = 0;
	const char *prop;
	int len;
	u64 pn;

	hp = mdesc_grab();
	if (!hp)
		return 0;

	pn = mdesc_node_by_name(hp, MDESC_NODE_NULL, "cpu");
	if (pn == MDESC_NODE_NULL)
		goto out;

	prop = mdesc_get_property(hp, pn, "hwcap-list", &len);
	if (!prop)
		goto out;

	while (len) {
		int i, plen;

		for (i = 0; i < ARRAY_SIZE(hwcaps); i++) {
			unsigned long bit = 1UL << i;

			if (hwcaps[i] && !strcmp(prop, hwcaps[i])) {
				caps |= bit;
				break;
			}
		}
		for (i = 0; i < ARRAY_SIZE(crypto_hwcaps); i++) {
			if (!strcmp(prop, crypto_hwcaps[i]))
				caps |= HWCAP_SPARC_CRYPTO;
		}

		plen = strlen(prop) + 1;
		prop += plen;
		len -= plen;
	}

out:
	mdesc_release(hp);
	return caps;
}

/* This yields a mask that user programs can use to figure out what
 * instruction set this cpu supports.
 */
static void __init init_sparc64_elf_hwcap(void)
{
	unsigned long cap = sparc64_elf_hwcap;
	unsigned long mdesc_caps;

	if (tlb_type == cheetah || tlb_type == cheetah_plus)
		cap |= HWCAP_SPARC_ULTRA3;
	else if (tlb_type == hypervisor) {
		if (sun4v_chip_type == SUN4V_CHIP_NIAGARA1 ||
		    sun4v_chip_type == SUN4V_CHIP_NIAGARA2 ||
		    sun4v_chip_type == SUN4V_CHIP_NIAGARA3 ||
		    sun4v_chip_type == SUN4V_CHIP_NIAGARA4 ||
		    sun4v_chip_type == SUN4V_CHIP_NIAGARA5 ||
		    sun4v_chip_type == SUN4V_CHIP_SPARC_M6 ||
		    sun4v_chip_type == SUN4V_CHIP_SPARC_M7 ||
		    sun4v_chip_type == SUN4V_CHIP_SPARC_M8 ||
		    sun4v_chip_type == SUN4V_CHIP_SPARC_SN ||
		    sun4v_chip_type == SUN4V_CHIP_SPARC64X)
			cap |= HWCAP_SPARC_BLKINIT;
		if (sun4v_chip_type == SUN4V_CHIP_NIAGARA2 ||
		    sun4v_chip_type == SUN4V_CHIP_NIAGARA3 ||
		    sun4v_chip_type == SUN4V_CHIP_NIAGARA4 ||
		    sun4v_chip_type == SUN4V_CHIP_NIAGARA5 ||
		    sun4v_chip_type == SUN4V_CHIP_SPARC_M6 ||
		    sun4v_chip_type == SUN4V_CHIP_SPARC_M7 ||
		    sun4v_chip_type == SUN4V_CHIP_SPARC_M8 ||
		    sun4v_chip_type == SUN4V_CHIP_SPARC_SN ||
		    sun4v_chip_type == SUN4V_CHIP_SPARC64X)
			cap |= HWCAP_SPARC_N2;
	}

	cap |= (AV_SPARC_MUL32 | AV_SPARC_DIV32 | AV_SPARC_V8PLUS);

	mdesc_caps = mdesc_cpu_hwcap_list();
	if (!mdesc_caps) {
		if (tlb_type == spitfire)
			cap |= AV_SPARC_VIS;
		if (tlb_type == cheetah || tlb_type == cheetah_plus)
			cap |= AV_SPARC_VIS | AV_SPARC_VIS2;
		if (tlb_type == cheetah_plus) {
			unsigned long impl, ver;

			__asm__ __volatile__("rdpr %%ver, %0" : "=r" (ver));
			impl = ((ver >> 32) & 0xffff);
			if (impl == PANTHER_IMPL)
				cap |= AV_SPARC_POPC;
		}
		if (tlb_type == hypervisor) {
			if (sun4v_chip_type == SUN4V_CHIP_NIAGARA1)
				cap |= AV_SPARC_ASI_BLK_INIT;
			if (sun4v_chip_type == SUN4V_CHIP_NIAGARA2 ||
			    sun4v_chip_type == SUN4V_CHIP_NIAGARA3 ||
			    sun4v_chip_type == SUN4V_CHIP_NIAGARA4 ||
			    sun4v_chip_type == SUN4V_CHIP_NIAGARA5 ||
			    sun4v_chip_type == SUN4V_CHIP_SPARC_M6 ||
			    sun4v_chip_type == SUN4V_CHIP_SPARC_M7 ||
			    sun4v_chip_type == SUN4V_CHIP_SPARC_M8 ||
			    sun4v_chip_type == SUN4V_CHIP_SPARC_SN ||
			    sun4v_chip_type == SUN4V_CHIP_SPARC64X)
				cap |= (AV_SPARC_VIS | AV_SPARC_VIS2 |
					AV_SPARC_ASI_BLK_INIT |
					AV_SPARC_POPC);
			if (sun4v_chip_type == SUN4V_CHIP_NIAGARA3 ||
			    sun4v_chip_type == SUN4V_CHIP_NIAGARA4 ||
			    sun4v_chip_type == SUN4V_CHIP_NIAGARA5 ||
			    sun4v_chip_type == SUN4V_CHIP_SPARC_M6 ||
			    sun4v_chip_type == SUN4V_CHIP_SPARC_M7 ||
			    sun4v_chip_type == SUN4V_CHIP_SPARC_M8 ||
			    sun4v_chip_type == SUN4V_CHIP_SPARC_SN ||
			    sun4v_chip_type == SUN4V_CHIP_SPARC64X)
				cap |= (AV_SPARC_VIS3 | AV_SPARC_HPC |
					AV_SPARC_FMAF);
		}
	}
	sparc64_elf_hwcap = cap | mdesc_caps;

	report_hwcaps(sparc64_elf_hwcap);

	if (sparc64_elf_hwcap & AV_SPARC_POPC)
		popc_patch();
	if (sparc64_elf_hwcap & AV_SPARC_PAUSE)
		pause_patch();
}

void __init alloc_irqstack_bootmem(void)
{
	unsigned int i, node;

	for_each_possible_cpu(i) {
		node = cpu_to_node(i);

		softirq_stack[i] = __alloc_bootmem_node(NODE_DATA(node),
							THREAD_SIZE,
							THREAD_SIZE, 0);
		hardirq_stack[i] = __alloc_bootmem_node(NODE_DATA(node),
							THREAD_SIZE,
							THREAD_SIZE, 0);
	}
}

void __init setup_arch(char **cmdline_p)
{
	/* Initialize PROM console and command line. */
	*cmdline_p = prom_getbootargs();
	strlcpy(boot_command_line, *cmdline_p, COMMAND_LINE_SIZE);
	parse_early_param();

	boot_flags_init(*cmdline_p);
#ifdef CONFIG_EARLYFB
	if (btext_find_display())
#endif
		register_console(&prom_early_console);

	if (tlb_type == hypervisor)
		printk("ARCH: SUN4V\n");
	else
		printk("ARCH: SUN4U\n");

#ifdef CONFIG_DUMMY_CONSOLE
	conswitchp = &dummy_con;
#endif

	idprom_init();

	if (!root_flags)
		root_mountflags &= ~MS_RDONLY;
	ROOT_DEV = old_decode_dev(root_dev);
#ifdef CONFIG_BLK_DEV_RAM
	rd_image_start = ram_flags & RAMDISK_IMAGE_START_MASK;
	rd_prompt = ((ram_flags & RAMDISK_PROMPT_FLAG) != 0);
	rd_doload = ((ram_flags & RAMDISK_LOAD_FLAG) != 0);
#endif

	task_thread_info(&init_task)->kregs = &fake_swapper_regs;

#ifdef CONFIG_IP_PNP
	if (!ic_set_manually) {
		phandle chosen = prom_finddevice("/chosen");
		u32 cl, sv, gw;

		cl = prom_getintdefault (chosen, "client-ip", 0);
		sv = prom_getintdefault (chosen, "server-ip", 0);
		gw = prom_getintdefault (chosen, "gateway-ip", 0);
		if (cl && sv) {
			ic_myaddr = cl;
			ic_servaddr = sv;
			if (gw)
				ic_gateway = gw;
#if defined(CONFIG_IP_PNP_BOOTP) || defined(CONFIG_IP_PNP_RARP)
			ic_proto_enabled = 0;
#endif
		}
	}
#endif

	/* Get boot processor trap_block[] setup.  */
	init_cur_cpu_trap(current_thread_info());

	paging_init();
	init_sparc64_elf_hwcap();
	smp_fill_in_cpu_possible_map();
	/*
	 * Once the OF device tree and MDESC have been setup and nr_cpus has
	 * been parsed, we know the list of possible cpus.  Therefore we can
	 * allocate the IRQ stacks.
	 */
	alloc_irqstack_bootmem();
}

extern int stop_a_enabled;

void sun_do_break(void)
{
	if (!stop_a_enabled)
		return;

	prom_printf("\n");
	flush_user_windows();

	prom_cmdline();
}
EXPORT_SYMBOL(sun_do_break);

int stop_a_enabled = 1;
EXPORT_SYMBOL(stop_a_enabled);<|MERGE_RESOLUTION|>--- conflicted
+++ resolved
@@ -299,14 +299,11 @@
 	default:
 		break;
 	}
-<<<<<<< HEAD
-=======
 
 	if (sun4v_chip_type != SUN4V_CHIP_NIAGARA1) {
 		sun4v_patch_1insn_range(&__fast_win_ctrl_1insn_patch,
 					&__fast_win_ctrl_1insn_patch_end);
 	}
->>>>>>> bb176f67
 
 	sun4v_hvapi_init();
 }
