include include/asm-generic/Kbuild.asm

header-y += cachectl.h
header-y += cpu-features.h
header-y += hw_breakpoint.h
<<<<<<< HEAD

unifdef-y += unistd_32.h
unifdef-y += unistd_64.h
unifdef-y += posix_types_32.h
unifdef-y += posix_types_64.h
unifdef-y += ptrace_32.h
unifdef-y += ptrace_64.h
=======
header-y += posix_types_32.h
header-y += posix_types_64.h
header-y += unistd_32.h
header-y += unistd_64.h
>>>>>>> da5cabf8
<|MERGE_RESOLUTION|>--- conflicted
+++ resolved
@@ -3,17 +3,9 @@
 header-y += cachectl.h
 header-y += cpu-features.h
 header-y += hw_breakpoint.h
-<<<<<<< HEAD
-
-unifdef-y += unistd_32.h
-unifdef-y += unistd_64.h
-unifdef-y += posix_types_32.h
-unifdef-y += posix_types_64.h
-unifdef-y += ptrace_32.h
-unifdef-y += ptrace_64.h
-=======
 header-y += posix_types_32.h
 header-y += posix_types_64.h
+header-y += ptrace_32.h
+header-y += ptrace_64.h
 header-y += unistd_32.h
-header-y += unistd_64.h
->>>>>>> da5cabf8
+header-y += unistd_64.h