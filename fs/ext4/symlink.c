/*
 *  linux/fs/ext4/symlink.c
 *
 * Only fast symlinks left here - the rest is done by generic code. AV, 1999
 *
 * Copyright (C) 1992, 1993, 1994, 1995
 * Remy Card (card@masi.ibp.fr)
 * Laboratoire MASI - Institut Blaise Pascal
 * Universite Pierre et Marie Curie (Paris VI)
 *
 *  from
 *
 *  linux/fs/minix/symlink.c
 *
 *  Copyright (C) 1991, 1992  Linus Torvalds
 *
 *  ext4 symlink handling code
 */

#include <linux/fs.h>
#include <linux/namei.h>
#include "ext4.h"
#include "xattr.h"

#ifdef CONFIG_EXT4_FS_ENCRYPTION
static const char *ext4_follow_link(struct dentry *dentry, void **cookie)
{
	struct page *cpage = NULL;
	char *caddr, *paddr = NULL;
	struct ext4_str cstr, pstr;
	struct inode *inode = d_inode(dentry);
	struct ext4_encrypted_symlink_data *sd;
	loff_t size = min_t(loff_t, i_size_read(inode), PAGE_SIZE - 1);
	int res;
	u32 plen, max_size = inode->i_sb->s_blocksize;

<<<<<<< HEAD
	ctx = ext4_get_fname_crypto_ctx(inode, inode->i_sb->s_blocksize);
	if (IS_ERR(ctx))
		return ERR_CAST(ctx);
=======
	if (!ext4_encrypted_inode(inode))
		return page_follow_link_light(dentry, nd);

	res = ext4_get_encryption_info(inode);
	if (res)
		return ERR_PTR(res);
>>>>>>> a2fd66d0

	if (ext4_inode_is_fast_symlink(inode)) {
		caddr = (char *) EXT4_I(inode)->i_data;
		max_size = sizeof(EXT4_I(inode)->i_data);
	} else {
		cpage = read_mapping_page(inode->i_mapping, 0, NULL);
<<<<<<< HEAD
		if (IS_ERR(cpage)) {
			ext4_put_fname_crypto_ctx(&ctx);
			return ERR_CAST(cpage);
		}
=======
		if (IS_ERR(cpage))
			return cpage;
>>>>>>> a2fd66d0
		caddr = kmap(cpage);
		caddr[size] = 0;
	}

	/* Symlink is encrypted */
	sd = (struct ext4_encrypted_symlink_data *)caddr;
	cstr.name = sd->encrypted_path;
	cstr.len  = le32_to_cpu(sd->len);
	if ((cstr.len +
	     sizeof(struct ext4_encrypted_symlink_data) - 1) >
	    max_size) {
		/* Symlink data on the disk is corrupted */
		res = -EIO;
		goto errout;
	}
	plen = (cstr.len < EXT4_FNAME_CRYPTO_DIGEST_SIZE*2) ?
		EXT4_FNAME_CRYPTO_DIGEST_SIZE*2 : cstr.len;
	paddr = kmalloc(plen + 1, GFP_NOFS);
	if (!paddr) {
		res = -ENOMEM;
		goto errout;
	}
	pstr.name = paddr;
	pstr.len = plen;
	res = _ext4_fname_disk_to_usr(inode, NULL, &cstr, &pstr);
	if (res < 0)
		goto errout;
	/* Null-terminate the name */
	if (res <= plen)
		paddr[res] = '\0';
<<<<<<< HEAD
	ext4_put_fname_crypto_ctx(&ctx);
=======
	nd_set_link(nd, paddr);
>>>>>>> a2fd66d0
	if (cpage) {
		kunmap(cpage);
		page_cache_release(cpage);
	}
	return *cookie = paddr;
errout:
	if (cpage) {
		kunmap(cpage);
		page_cache_release(cpage);
	}
	kfree(paddr);
	return ERR_PTR(res);
}

const struct inode_operations ext4_encrypted_symlink_inode_operations = {
	.readlink	= generic_readlink,
	.follow_link    = ext4_follow_link,
	.put_link       = kfree_put_link,
	.setattr	= ext4_setattr,
	.setxattr	= generic_setxattr,
	.getxattr	= generic_getxattr,
	.listxattr	= ext4_listxattr,
	.removexattr	= generic_removexattr,
};
#endif

const struct inode_operations ext4_symlink_inode_operations = {
	.readlink	= generic_readlink,
	.follow_link	= page_follow_link_light,
	.put_link	= page_put_link,
	.setattr	= ext4_setattr,
	.setxattr	= generic_setxattr,
	.getxattr	= generic_getxattr,
	.listxattr	= ext4_listxattr,
	.removexattr	= generic_removexattr,
};

const struct inode_operations ext4_fast_symlink_inode_operations = {
	.readlink	= generic_readlink,
	.follow_link    = simple_follow_link,
	.setattr	= ext4_setattr,
	.setxattr	= generic_setxattr,
	.getxattr	= generic_getxattr,
	.listxattr	= ext4_listxattr,
	.removexattr	= generic_removexattr,
};<|MERGE_RESOLUTION|>--- conflicted
+++ resolved
@@ -23,7 +23,7 @@
 #include "xattr.h"
 
 #ifdef CONFIG_EXT4_FS_ENCRYPTION
-static const char *ext4_follow_link(struct dentry *dentry, void **cookie)
+static const char *ext4_encrypted_follow_link(struct dentry *dentry, void **cookie)
 {
 	struct page *cpage = NULL;
 	char *caddr, *paddr = NULL;
@@ -34,33 +34,17 @@
 	int res;
 	u32 plen, max_size = inode->i_sb->s_blocksize;
 
-<<<<<<< HEAD
-	ctx = ext4_get_fname_crypto_ctx(inode, inode->i_sb->s_blocksize);
-	if (IS_ERR(ctx))
-		return ERR_CAST(ctx);
-=======
-	if (!ext4_encrypted_inode(inode))
-		return page_follow_link_light(dentry, nd);
-
 	res = ext4_get_encryption_info(inode);
 	if (res)
 		return ERR_PTR(res);
->>>>>>> a2fd66d0
 
 	if (ext4_inode_is_fast_symlink(inode)) {
 		caddr = (char *) EXT4_I(inode)->i_data;
 		max_size = sizeof(EXT4_I(inode)->i_data);
 	} else {
 		cpage = read_mapping_page(inode->i_mapping, 0, NULL);
-<<<<<<< HEAD
-		if (IS_ERR(cpage)) {
-			ext4_put_fname_crypto_ctx(&ctx);
+		if (IS_ERR(cpage))
 			return ERR_CAST(cpage);
-		}
-=======
-		if (IS_ERR(cpage))
-			return cpage;
->>>>>>> a2fd66d0
 		caddr = kmap(cpage);
 		caddr[size] = 0;
 	}
@@ -91,11 +75,6 @@
 	/* Null-terminate the name */
 	if (res <= plen)
 		paddr[res] = '\0';
-<<<<<<< HEAD
-	ext4_put_fname_crypto_ctx(&ctx);
-=======
-	nd_set_link(nd, paddr);
->>>>>>> a2fd66d0
 	if (cpage) {
 		kunmap(cpage);
 		page_cache_release(cpage);
@@ -112,7 +91,7 @@
 
 const struct inode_operations ext4_encrypted_symlink_inode_operations = {
 	.readlink	= generic_readlink,
-	.follow_link    = ext4_follow_link,
+	.follow_link    = ext4_encrypted_follow_link,
 	.put_link       = kfree_put_link,
 	.setattr	= ext4_setattr,
 	.setxattr	= generic_setxattr,
