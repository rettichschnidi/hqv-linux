/*
 * Copyright (C) 2007 Oracle.  All rights reserved.
 *
 * This program is free software; you can redistribute it and/or
 * modify it under the terms of the GNU General Public
 * License v2 as published by the Free Software Foundation.
 *
 * This program is distributed in the hope that it will be useful,
 * but WITHOUT ANY WARRANTY; without even the implied warranty of
 * MERCHANTABILITY or FITNESS FOR A PARTICULAR PURPOSE.  See the GNU
 * General Public License for more details.
 *
 * You should have received a copy of the GNU General Public
 * License along with this program; if not, write to the
 * Free Software Foundation, Inc., 59 Temple Place - Suite 330,
 * Boston, MA 021110-1307, USA.
 */

#include <linux/kernel.h>
#include <linux/bio.h>
#include <linux/buffer_head.h>
#include <linux/file.h>
#include <linux/fs.h>
#include <linux/pagemap.h>
#include <linux/highmem.h>
#include <linux/time.h>
#include <linux/init.h>
#include <linux/string.h>
#include <linux/backing-dev.h>
#include <linux/mpage.h>
#include <linux/swap.h>
#include <linux/writeback.h>
#include <linux/statfs.h>
#include <linux/compat.h>
#include <linux/bit_spinlock.h>
#include <linux/xattr.h>
#include <linux/posix_acl.h>
#include <linux/falloc.h>
#include <linux/slab.h>
#include <linux/ratelimit.h>
#include <linux/mount.h>
#include <linux/btrfs.h>
#include <linux/blkdev.h>
#include <linux/posix_acl_xattr.h>
#include <linux/uio.h>
#include "ctree.h"
#include "disk-io.h"
#include "transaction.h"
#include "btrfs_inode.h"
#include "print-tree.h"
#include "ordered-data.h"
#include "xattr.h"
#include "tree-log.h"
#include "volumes.h"
#include "compression.h"
#include "locking.h"
#include "free-space-cache.h"
#include "inode-map.h"
#include "backref.h"
#include "hash.h"
#include "props.h"
#include "qgroup.h"

struct btrfs_iget_args {
	struct btrfs_key *location;
	struct btrfs_root *root;
};

static const struct inode_operations btrfs_dir_inode_operations;
static const struct inode_operations btrfs_symlink_inode_operations;
static const struct inode_operations btrfs_dir_ro_inode_operations;
static const struct inode_operations btrfs_special_inode_operations;
static const struct inode_operations btrfs_file_inode_operations;
static const struct address_space_operations btrfs_aops;
static const struct address_space_operations btrfs_symlink_aops;
static const struct file_operations btrfs_dir_file_operations;
static struct extent_io_ops btrfs_extent_io_ops;

static struct kmem_cache *btrfs_inode_cachep;
static struct kmem_cache *btrfs_delalloc_work_cachep;
struct kmem_cache *btrfs_trans_handle_cachep;
struct kmem_cache *btrfs_transaction_cachep;
struct kmem_cache *btrfs_path_cachep;
struct kmem_cache *btrfs_free_space_cachep;

#define S_SHIFT 12
static unsigned char btrfs_type_by_mode[S_IFMT >> S_SHIFT] = {
	[S_IFREG >> S_SHIFT]	= BTRFS_FT_REG_FILE,
	[S_IFDIR >> S_SHIFT]	= BTRFS_FT_DIR,
	[S_IFCHR >> S_SHIFT]	= BTRFS_FT_CHRDEV,
	[S_IFBLK >> S_SHIFT]	= BTRFS_FT_BLKDEV,
	[S_IFIFO >> S_SHIFT]	= BTRFS_FT_FIFO,
	[S_IFSOCK >> S_SHIFT]	= BTRFS_FT_SOCK,
	[S_IFLNK >> S_SHIFT]	= BTRFS_FT_SYMLINK,
};

static int btrfs_setsize(struct inode *inode, struct iattr *attr);
static int btrfs_truncate(struct inode *inode);
static int btrfs_finish_ordered_io(struct btrfs_ordered_extent *ordered_extent);
static noinline int cow_file_range(struct inode *inode,
				   struct page *locked_page,
				   u64 start, u64 end, int *page_started,
				   unsigned long *nr_written, int unlock);
static struct extent_map *create_pinned_em(struct inode *inode, u64 start,
					   u64 len, u64 orig_start,
					   u64 block_start, u64 block_len,
					   u64 orig_block_len, u64 ram_bytes,
					   int type);

static int btrfs_dirty_inode(struct inode *inode);

#ifdef CONFIG_BTRFS_FS_RUN_SANITY_TESTS
void btrfs_test_inode_set_ops(struct inode *inode)
{
	BTRFS_I(inode)->io_tree.ops = &btrfs_extent_io_ops;
}
#endif

static int btrfs_init_inode_security(struct btrfs_trans_handle *trans,
				     struct inode *inode,  struct inode *dir,
				     const struct qstr *qstr)
{
	int err;

	err = btrfs_init_acl(trans, inode, dir);
	if (!err)
		err = btrfs_xattr_security_init(trans, inode, dir, qstr);
	return err;
}

/*
 * this does all the hard work for inserting an inline extent into
 * the btree.  The caller should have done a btrfs_drop_extents so that
 * no overlapping inline items exist in the btree
 */
static int insert_inline_extent(struct btrfs_trans_handle *trans,
				struct btrfs_path *path, int extent_inserted,
				struct btrfs_root *root, struct inode *inode,
				u64 start, size_t size, size_t compressed_size,
				int compress_type,
				struct page **compressed_pages)
{
	struct extent_buffer *leaf;
	struct page *page = NULL;
	char *kaddr;
	unsigned long ptr;
	struct btrfs_file_extent_item *ei;
	int err = 0;
	int ret;
	size_t cur_size = size;
	unsigned long offset;

	if (compressed_size && compressed_pages)
		cur_size = compressed_size;

	inode_add_bytes(inode, size);

	if (!extent_inserted) {
		struct btrfs_key key;
		size_t datasize;

		key.objectid = btrfs_ino(inode);
		key.offset = start;
		key.type = BTRFS_EXTENT_DATA_KEY;

		datasize = btrfs_file_extent_calc_inline_size(cur_size);
		path->leave_spinning = 1;
		ret = btrfs_insert_empty_item(trans, root, path, &key,
					      datasize);
		if (ret) {
			err = ret;
			goto fail;
		}
	}
	leaf = path->nodes[0];
	ei = btrfs_item_ptr(leaf, path->slots[0],
			    struct btrfs_file_extent_item);
	btrfs_set_file_extent_generation(leaf, ei, trans->transid);
	btrfs_set_file_extent_type(leaf, ei, BTRFS_FILE_EXTENT_INLINE);
	btrfs_set_file_extent_encryption(leaf, ei, 0);
	btrfs_set_file_extent_other_encoding(leaf, ei, 0);
	btrfs_set_file_extent_ram_bytes(leaf, ei, size);
	ptr = btrfs_file_extent_inline_start(ei);

	if (compress_type != BTRFS_COMPRESS_NONE) {
		struct page *cpage;
		int i = 0;
		while (compressed_size > 0) {
			cpage = compressed_pages[i];
			cur_size = min_t(unsigned long, compressed_size,
				       PAGE_CACHE_SIZE);

			kaddr = kmap_atomic(cpage);
			write_extent_buffer(leaf, kaddr, ptr, cur_size);
			kunmap_atomic(kaddr);

			i++;
			ptr += cur_size;
			compressed_size -= cur_size;
		}
		btrfs_set_file_extent_compression(leaf, ei,
						  compress_type);
	} else {
		page = find_get_page(inode->i_mapping,
				     start >> PAGE_CACHE_SHIFT);
		btrfs_set_file_extent_compression(leaf, ei, 0);
		kaddr = kmap_atomic(page);
		offset = start & (PAGE_CACHE_SIZE - 1);
		write_extent_buffer(leaf, kaddr + offset, ptr, size);
		kunmap_atomic(kaddr);
		page_cache_release(page);
	}
	btrfs_mark_buffer_dirty(leaf);
	btrfs_release_path(path);

	/*
	 * we're an inline extent, so nobody can
	 * extend the file past i_size without locking
	 * a page we already have locked.
	 *
	 * We must do any isize and inode updates
	 * before we unlock the pages.  Otherwise we
	 * could end up racing with unlink.
	 */
	BTRFS_I(inode)->disk_i_size = inode->i_size;
	ret = btrfs_update_inode(trans, root, inode);

	return ret;
fail:
	return err;
}


/*
 * conditionally insert an inline extent into the file.  This
 * does the checks required to make sure the data is small enough
 * to fit as an inline extent.
 */
static noinline int cow_file_range_inline(struct btrfs_root *root,
					  struct inode *inode, u64 start,
					  u64 end, size_t compressed_size,
					  int compress_type,
					  struct page **compressed_pages)
{
	struct btrfs_trans_handle *trans;
	u64 isize = i_size_read(inode);
	u64 actual_end = min(end + 1, isize);
	u64 inline_len = actual_end - start;
	u64 aligned_end = ALIGN(end, root->sectorsize);
	u64 data_len = inline_len;
	int ret;
	struct btrfs_path *path;
	int extent_inserted = 0;
	u32 extent_item_size;

	if (compressed_size)
		data_len = compressed_size;

	if (start > 0 ||
	    actual_end > PAGE_CACHE_SIZE ||
	    data_len > BTRFS_MAX_INLINE_DATA_SIZE(root) ||
	    (!compressed_size &&
	    (actual_end & (root->sectorsize - 1)) == 0) ||
	    end + 1 < isize ||
	    data_len > root->fs_info->max_inline) {
		return 1;
	}

	path = btrfs_alloc_path();
	if (!path)
		return -ENOMEM;

	trans = btrfs_join_transaction(root);
	if (IS_ERR(trans)) {
		btrfs_free_path(path);
		return PTR_ERR(trans);
	}
	trans->block_rsv = &root->fs_info->delalloc_block_rsv;

	if (compressed_size && compressed_pages)
		extent_item_size = btrfs_file_extent_calc_inline_size(
		   compressed_size);
	else
		extent_item_size = btrfs_file_extent_calc_inline_size(
		    inline_len);

	ret = __btrfs_drop_extents(trans, root, inode, path,
				   start, aligned_end, NULL,
				   1, 1, extent_item_size, &extent_inserted);
	if (ret) {
		btrfs_abort_transaction(trans, root, ret);
		goto out;
	}

	if (isize > actual_end)
		inline_len = min_t(u64, isize, actual_end);
	ret = insert_inline_extent(trans, path, extent_inserted,
				   root, inode, start,
				   inline_len, compressed_size,
				   compress_type, compressed_pages);
	if (ret && ret != -ENOSPC) {
		btrfs_abort_transaction(trans, root, ret);
		goto out;
	} else if (ret == -ENOSPC) {
		ret = 1;
		goto out;
	}

	set_bit(BTRFS_INODE_NEEDS_FULL_SYNC, &BTRFS_I(inode)->runtime_flags);
	btrfs_delalloc_release_metadata(inode, end + 1 - start);
	btrfs_drop_extent_cache(inode, start, aligned_end - 1, 0);
out:
	btrfs_free_path(path);
	btrfs_end_transaction(trans, root);
	return ret;
}

struct async_extent {
	u64 start;
	u64 ram_size;
	u64 compressed_size;
	struct page **pages;
	unsigned long nr_pages;
	int compress_type;
	struct list_head list;
};

struct async_cow {
	struct inode *inode;
	struct btrfs_root *root;
	struct page *locked_page;
	u64 start;
	u64 end;
	struct list_head extents;
	struct btrfs_work work;
};

static noinline int add_async_extent(struct async_cow *cow,
				     u64 start, u64 ram_size,
				     u64 compressed_size,
				     struct page **pages,
				     unsigned long nr_pages,
				     int compress_type)
{
	struct async_extent *async_extent;

	async_extent = kmalloc(sizeof(*async_extent), GFP_NOFS);
	BUG_ON(!async_extent); /* -ENOMEM */
	async_extent->start = start;
	async_extent->ram_size = ram_size;
	async_extent->compressed_size = compressed_size;
	async_extent->pages = pages;
	async_extent->nr_pages = nr_pages;
	async_extent->compress_type = compress_type;
	list_add_tail(&async_extent->list, &cow->extents);
	return 0;
}

static inline int inode_need_compress(struct inode *inode)
{
	struct btrfs_root *root = BTRFS_I(inode)->root;

	/* force compress */
	if (btrfs_test_opt(root, FORCE_COMPRESS))
		return 1;
	/* bad compression ratios */
	if (BTRFS_I(inode)->flags & BTRFS_INODE_NOCOMPRESS)
		return 0;
	if (btrfs_test_opt(root, COMPRESS) ||
	    BTRFS_I(inode)->flags & BTRFS_INODE_COMPRESS ||
	    BTRFS_I(inode)->force_compress)
		return 1;
	return 0;
}

/*
 * we create compressed extents in two phases.  The first
 * phase compresses a range of pages that have already been
 * locked (both pages and state bits are locked).
 *
 * This is done inside an ordered work queue, and the compression
 * is spread across many cpus.  The actual IO submission is step
 * two, and the ordered work queue takes care of making sure that
 * happens in the same order things were put onto the queue by
 * writepages and friends.
 *
 * If this code finds it can't get good compression, it puts an
 * entry onto the work queue to write the uncompressed bytes.  This
 * makes sure that both compressed inodes and uncompressed inodes
 * are written in the same order that the flusher thread sent them
 * down.
 */
static noinline void compress_file_range(struct inode *inode,
					struct page *locked_page,
					u64 start, u64 end,
					struct async_cow *async_cow,
					int *num_added)
{
	struct btrfs_root *root = BTRFS_I(inode)->root;
	u64 num_bytes;
	u64 blocksize = root->sectorsize;
	u64 actual_end;
	u64 isize = i_size_read(inode);
	int ret = 0;
	struct page **pages = NULL;
	unsigned long nr_pages;
	unsigned long nr_pages_ret = 0;
	unsigned long total_compressed = 0;
	unsigned long total_in = 0;
	unsigned long max_compressed = 128 * 1024;
	unsigned long max_uncompressed = 128 * 1024;
	int i;
	int will_compress;
	int compress_type = root->fs_info->compress_type;
	int redirty = 0;

	/* if this is a small write inside eof, kick off a defrag */
	if ((end - start + 1) < 16 * 1024 &&
	    (start > 0 || end + 1 < BTRFS_I(inode)->disk_i_size))
		btrfs_add_inode_defrag(NULL, inode);

	actual_end = min_t(u64, isize, end + 1);
again:
	will_compress = 0;
	nr_pages = (end >> PAGE_CACHE_SHIFT) - (start >> PAGE_CACHE_SHIFT) + 1;
	nr_pages = min(nr_pages, (128 * 1024UL) / PAGE_CACHE_SIZE);

	/*
	 * we don't want to send crud past the end of i_size through
	 * compression, that's just a waste of CPU time.  So, if the
	 * end of the file is before the start of our current
	 * requested range of bytes, we bail out to the uncompressed
	 * cleanup code that can deal with all of this.
	 *
	 * It isn't really the fastest way to fix things, but this is a
	 * very uncommon corner.
	 */
	if (actual_end <= start)
		goto cleanup_and_bail_uncompressed;

	total_compressed = actual_end - start;

	/*
	 * skip compression for a small file range(<=blocksize) that
	 * isn't an inline extent, since it dosen't save disk space at all.
	 */
	if (total_compressed <= blocksize &&
	   (start > 0 || end + 1 < BTRFS_I(inode)->disk_i_size))
		goto cleanup_and_bail_uncompressed;

	/* we want to make sure that amount of ram required to uncompress
	 * an extent is reasonable, so we limit the total size in ram
	 * of a compressed extent to 128k.  This is a crucial number
	 * because it also controls how easily we can spread reads across
	 * cpus for decompression.
	 *
	 * We also want to make sure the amount of IO required to do
	 * a random read is reasonably small, so we limit the size of
	 * a compressed extent to 128k.
	 */
	total_compressed = min(total_compressed, max_uncompressed);
	num_bytes = ALIGN(end - start + 1, blocksize);
	num_bytes = max(blocksize,  num_bytes);
	total_in = 0;
	ret = 0;

	/*
	 * we do compression for mount -o compress and when the
	 * inode has not been flagged as nocompress.  This flag can
	 * change at any time if we discover bad compression ratios.
	 */
	if (inode_need_compress(inode)) {
		WARN_ON(pages);
		pages = kcalloc(nr_pages, sizeof(struct page *), GFP_NOFS);
		if (!pages) {
			/* just bail out to the uncompressed code */
			goto cont;
		}

		if (BTRFS_I(inode)->force_compress)
			compress_type = BTRFS_I(inode)->force_compress;

		/*
		 * we need to call clear_page_dirty_for_io on each
		 * page in the range.  Otherwise applications with the file
		 * mmap'd can wander in and change the page contents while
		 * we are compressing them.
		 *
		 * If the compression fails for any reason, we set the pages
		 * dirty again later on.
		 */
		extent_range_clear_dirty_for_io(inode, start, end);
		redirty = 1;
		ret = btrfs_compress_pages(compress_type,
					   inode->i_mapping, start,
					   total_compressed, pages,
					   nr_pages, &nr_pages_ret,
					   &total_in,
					   &total_compressed,
					   max_compressed);

		if (!ret) {
			unsigned long offset = total_compressed &
				(PAGE_CACHE_SIZE - 1);
			struct page *page = pages[nr_pages_ret - 1];
			char *kaddr;

			/* zero the tail end of the last page, we might be
			 * sending it down to disk
			 */
			if (offset) {
				kaddr = kmap_atomic(page);
				memset(kaddr + offset, 0,
				       PAGE_CACHE_SIZE - offset);
				kunmap_atomic(kaddr);
			}
			will_compress = 1;
		}
	}
cont:
	if (start == 0) {
		/* lets try to make an inline extent */
		if (ret || total_in < (actual_end - start)) {
			/* we didn't compress the entire range, try
			 * to make an uncompressed inline extent.
			 */
			ret = cow_file_range_inline(root, inode, start, end,
						    0, 0, NULL);
		} else {
			/* try making a compressed inline extent */
			ret = cow_file_range_inline(root, inode, start, end,
						    total_compressed,
						    compress_type, pages);
		}
		if (ret <= 0) {
			unsigned long clear_flags = EXTENT_DELALLOC |
				EXTENT_DEFRAG;
			unsigned long page_error_op;

			clear_flags |= (ret < 0) ? EXTENT_DO_ACCOUNTING : 0;
			page_error_op = ret < 0 ? PAGE_SET_ERROR : 0;

			/*
			 * inline extent creation worked or returned error,
			 * we don't need to create any more async work items.
			 * Unlock and free up our temp pages.
			 */
			extent_clear_unlock_delalloc(inode, start, end, NULL,
						     clear_flags, PAGE_UNLOCK |
						     PAGE_CLEAR_DIRTY |
						     PAGE_SET_WRITEBACK |
						     page_error_op |
						     PAGE_END_WRITEBACK);
			goto free_pages_out;
		}
	}

	if (will_compress) {
		/*
		 * we aren't doing an inline extent round the compressed size
		 * up to a block size boundary so the allocator does sane
		 * things
		 */
		total_compressed = ALIGN(total_compressed, blocksize);

		/*
		 * one last check to make sure the compression is really a
		 * win, compare the page count read with the blocks on disk
		 */
		total_in = ALIGN(total_in, PAGE_CACHE_SIZE);
		if (total_compressed >= total_in) {
			will_compress = 0;
		} else {
			num_bytes = total_in;
		}
	}
	if (!will_compress && pages) {
		/*
		 * the compression code ran but failed to make things smaller,
		 * free any pages it allocated and our page pointer array
		 */
		for (i = 0; i < nr_pages_ret; i++) {
			WARN_ON(pages[i]->mapping);
			page_cache_release(pages[i]);
		}
		kfree(pages);
		pages = NULL;
		total_compressed = 0;
		nr_pages_ret = 0;

		/* flag the file so we don't compress in the future */
		if (!btrfs_test_opt(root, FORCE_COMPRESS) &&
		    !(BTRFS_I(inode)->force_compress)) {
			BTRFS_I(inode)->flags |= BTRFS_INODE_NOCOMPRESS;
		}
	}
	if (will_compress) {
		*num_added += 1;

		/* the async work queues will take care of doing actual
		 * allocation on disk for these compressed pages,
		 * and will submit them to the elevator.
		 */
		add_async_extent(async_cow, start, num_bytes,
				 total_compressed, pages, nr_pages_ret,
				 compress_type);

		if (start + num_bytes < end) {
			start += num_bytes;
			pages = NULL;
			cond_resched();
			goto again;
		}
	} else {
cleanup_and_bail_uncompressed:
		/*
		 * No compression, but we still need to write the pages in
		 * the file we've been given so far.  redirty the locked
		 * page if it corresponds to our extent and set things up
		 * for the async work queue to run cow_file_range to do
		 * the normal delalloc dance
		 */
		if (page_offset(locked_page) >= start &&
		    page_offset(locked_page) <= end) {
			__set_page_dirty_nobuffers(locked_page);
			/* unlocked later on in the async handlers */
		}
		if (redirty)
			extent_range_redirty_for_io(inode, start, end);
		add_async_extent(async_cow, start, end - start + 1,
				 0, NULL, 0, BTRFS_COMPRESS_NONE);
		*num_added += 1;
	}

	return;

free_pages_out:
	for (i = 0; i < nr_pages_ret; i++) {
		WARN_ON(pages[i]->mapping);
		page_cache_release(pages[i]);
	}
	kfree(pages);
}

static void free_async_extent_pages(struct async_extent *async_extent)
{
	int i;

	if (!async_extent->pages)
		return;

	for (i = 0; i < async_extent->nr_pages; i++) {
		WARN_ON(async_extent->pages[i]->mapping);
		page_cache_release(async_extent->pages[i]);
	}
	kfree(async_extent->pages);
	async_extent->nr_pages = 0;
	async_extent->pages = NULL;
}

/*
 * phase two of compressed writeback.  This is the ordered portion
 * of the code, which only gets called in the order the work was
 * queued.  We walk all the async extents created by compress_file_range
 * and send them down to the disk.
 */
static noinline void submit_compressed_extents(struct inode *inode,
					      struct async_cow *async_cow)
{
	struct async_extent *async_extent;
	u64 alloc_hint = 0;
	struct btrfs_key ins;
	struct extent_map *em;
	struct btrfs_root *root = BTRFS_I(inode)->root;
	struct extent_map_tree *em_tree = &BTRFS_I(inode)->extent_tree;
	struct extent_io_tree *io_tree;
	int ret = 0;

again:
	while (!list_empty(&async_cow->extents)) {
		async_extent = list_entry(async_cow->extents.next,
					  struct async_extent, list);
		list_del(&async_extent->list);

		io_tree = &BTRFS_I(inode)->io_tree;

retry:
		/* did the compression code fall back to uncompressed IO? */
		if (!async_extent->pages) {
			int page_started = 0;
			unsigned long nr_written = 0;

			lock_extent(io_tree, async_extent->start,
					 async_extent->start +
					 async_extent->ram_size - 1);

			/* allocate blocks */
			ret = cow_file_range(inode, async_cow->locked_page,
					     async_extent->start,
					     async_extent->start +
					     async_extent->ram_size - 1,
					     &page_started, &nr_written, 0);

			/* JDM XXX */

			/*
			 * if page_started, cow_file_range inserted an
			 * inline extent and took care of all the unlocking
			 * and IO for us.  Otherwise, we need to submit
			 * all those pages down to the drive.
			 */
			if (!page_started && !ret)
				extent_write_locked_range(io_tree,
						  inode, async_extent->start,
						  async_extent->start +
						  async_extent->ram_size - 1,
						  btrfs_get_extent,
						  WB_SYNC_ALL);
			else if (ret)
				unlock_page(async_cow->locked_page);
			kfree(async_extent);
			cond_resched();
			continue;
		}

		lock_extent(io_tree, async_extent->start,
			    async_extent->start + async_extent->ram_size - 1);

		ret = btrfs_reserve_extent(root,
					   async_extent->compressed_size,
					   async_extent->compressed_size,
					   0, alloc_hint, &ins, 1, 1);
		if (ret) {
			free_async_extent_pages(async_extent);

			if (ret == -ENOSPC) {
				unlock_extent(io_tree, async_extent->start,
					      async_extent->start +
					      async_extent->ram_size - 1);

				/*
				 * we need to redirty the pages if we decide to
				 * fallback to uncompressed IO, otherwise we
				 * will not submit these pages down to lower
				 * layers.
				 */
				extent_range_redirty_for_io(inode,
						async_extent->start,
						async_extent->start +
						async_extent->ram_size - 1);

				goto retry;
			}
			goto out_free;
		}
		/*
		 * here we're doing allocation and writeback of the
		 * compressed pages
		 */
		btrfs_drop_extent_cache(inode, async_extent->start,
					async_extent->start +
					async_extent->ram_size - 1, 0);

		em = alloc_extent_map();
		if (!em) {
			ret = -ENOMEM;
			goto out_free_reserve;
		}
		em->start = async_extent->start;
		em->len = async_extent->ram_size;
		em->orig_start = em->start;
		em->mod_start = em->start;
		em->mod_len = em->len;

		em->block_start = ins.objectid;
		em->block_len = ins.offset;
		em->orig_block_len = ins.offset;
		em->ram_bytes = async_extent->ram_size;
		em->bdev = root->fs_info->fs_devices->latest_bdev;
		em->compress_type = async_extent->compress_type;
		set_bit(EXTENT_FLAG_PINNED, &em->flags);
		set_bit(EXTENT_FLAG_COMPRESSED, &em->flags);
		em->generation = -1;

		while (1) {
			write_lock(&em_tree->lock);
			ret = add_extent_mapping(em_tree, em, 1);
			write_unlock(&em_tree->lock);
			if (ret != -EEXIST) {
				free_extent_map(em);
				break;
			}
			btrfs_drop_extent_cache(inode, async_extent->start,
						async_extent->start +
						async_extent->ram_size - 1, 0);
		}

		if (ret)
			goto out_free_reserve;

		ret = btrfs_add_ordered_extent_compress(inode,
						async_extent->start,
						ins.objectid,
						async_extent->ram_size,
						ins.offset,
						BTRFS_ORDERED_COMPRESSED,
						async_extent->compress_type);
		if (ret) {
			btrfs_drop_extent_cache(inode, async_extent->start,
						async_extent->start +
						async_extent->ram_size - 1, 0);
			goto out_free_reserve;
		}

		/*
		 * clear dirty, set writeback and unlock the pages.
		 */
		extent_clear_unlock_delalloc(inode, async_extent->start,
				async_extent->start +
				async_extent->ram_size - 1,
				NULL, EXTENT_LOCKED | EXTENT_DELALLOC,
				PAGE_UNLOCK | PAGE_CLEAR_DIRTY |
				PAGE_SET_WRITEBACK);
		ret = btrfs_submit_compressed_write(inode,
				    async_extent->start,
				    async_extent->ram_size,
				    ins.objectid,
				    ins.offset, async_extent->pages,
				    async_extent->nr_pages);
		if (ret) {
			struct extent_io_tree *tree = &BTRFS_I(inode)->io_tree;
			struct page *p = async_extent->pages[0];
			const u64 start = async_extent->start;
			const u64 end = start + async_extent->ram_size - 1;

			p->mapping = inode->i_mapping;
			tree->ops->writepage_end_io_hook(p, start, end,
							 NULL, 0);
			p->mapping = NULL;
			extent_clear_unlock_delalloc(inode, start, end, NULL, 0,
						     PAGE_END_WRITEBACK |
						     PAGE_SET_ERROR);
			free_async_extent_pages(async_extent);
		}
		alloc_hint = ins.objectid + ins.offset;
		kfree(async_extent);
		cond_resched();
	}
	return;
out_free_reserve:
	btrfs_free_reserved_extent(root, ins.objectid, ins.offset, 1);
out_free:
	extent_clear_unlock_delalloc(inode, async_extent->start,
				     async_extent->start +
				     async_extent->ram_size - 1,
				     NULL, EXTENT_LOCKED | EXTENT_DELALLOC |
				     EXTENT_DEFRAG | EXTENT_DO_ACCOUNTING,
				     PAGE_UNLOCK | PAGE_CLEAR_DIRTY |
				     PAGE_SET_WRITEBACK | PAGE_END_WRITEBACK |
				     PAGE_SET_ERROR);
	free_async_extent_pages(async_extent);
	kfree(async_extent);
	goto again;
}

static u64 get_extent_allocation_hint(struct inode *inode, u64 start,
				      u64 num_bytes)
{
	struct extent_map_tree *em_tree = &BTRFS_I(inode)->extent_tree;
	struct extent_map *em;
	u64 alloc_hint = 0;

	read_lock(&em_tree->lock);
	em = search_extent_mapping(em_tree, start, num_bytes);
	if (em) {
		/*
		 * if block start isn't an actual block number then find the
		 * first block in this inode and use that as a hint.  If that
		 * block is also bogus then just don't worry about it.
		 */
		if (em->block_start >= EXTENT_MAP_LAST_BYTE) {
			free_extent_map(em);
			em = search_extent_mapping(em_tree, 0, 0);
			if (em && em->block_start < EXTENT_MAP_LAST_BYTE)
				alloc_hint = em->block_start;
			if (em)
				free_extent_map(em);
		} else {
			alloc_hint = em->block_start;
			free_extent_map(em);
		}
	}
	read_unlock(&em_tree->lock);

	return alloc_hint;
}

/*
 * when extent_io.c finds a delayed allocation range in the file,
 * the call backs end up in this code.  The basic idea is to
 * allocate extents on disk for the range, and create ordered data structs
 * in ram to track those extents.
 *
 * locked_page is the page that writepage had locked already.  We use
 * it to make sure we don't do extra locks or unlocks.
 *
 * *page_started is set to one if we unlock locked_page and do everything
 * required to start IO on it.  It may be clean and already done with
 * IO when we return.
 */
static noinline int cow_file_range(struct inode *inode,
				   struct page *locked_page,
				   u64 start, u64 end, int *page_started,
				   unsigned long *nr_written,
				   int unlock)
{
	struct btrfs_root *root = BTRFS_I(inode)->root;
	u64 alloc_hint = 0;
	u64 num_bytes;
	unsigned long ram_size;
	u64 disk_num_bytes;
	u64 cur_alloc_size;
	u64 blocksize = root->sectorsize;
	struct btrfs_key ins;
	struct extent_map *em;
	struct extent_map_tree *em_tree = &BTRFS_I(inode)->extent_tree;
	int ret = 0;

	if (btrfs_is_free_space_inode(inode)) {
		WARN_ON_ONCE(1);
		ret = -EINVAL;
		goto out_unlock;
	}

	num_bytes = ALIGN(end - start + 1, blocksize);
	num_bytes = max(blocksize,  num_bytes);
	disk_num_bytes = num_bytes;

	/* if this is a small write inside eof, kick off defrag */
	if (num_bytes < 64 * 1024 &&
	    (start > 0 || end + 1 < BTRFS_I(inode)->disk_i_size))
		btrfs_add_inode_defrag(NULL, inode);

	if (start == 0) {
		/* lets try to make an inline extent */
		ret = cow_file_range_inline(root, inode, start, end, 0, 0,
					    NULL);
		if (ret == 0) {
			extent_clear_unlock_delalloc(inode, start, end, NULL,
				     EXTENT_LOCKED | EXTENT_DELALLOC |
				     EXTENT_DEFRAG, PAGE_UNLOCK |
				     PAGE_CLEAR_DIRTY | PAGE_SET_WRITEBACK |
				     PAGE_END_WRITEBACK);

			*nr_written = *nr_written +
			     (end - start + PAGE_CACHE_SIZE) / PAGE_CACHE_SIZE;
			*page_started = 1;
			goto out;
		} else if (ret < 0) {
			goto out_unlock;
		}
	}

	BUG_ON(disk_num_bytes >
	       btrfs_super_total_bytes(root->fs_info->super_copy));

	alloc_hint = get_extent_allocation_hint(inode, start, num_bytes);
	btrfs_drop_extent_cache(inode, start, start + num_bytes - 1, 0);

	while (disk_num_bytes > 0) {
		unsigned long op;

		cur_alloc_size = disk_num_bytes;
		ret = btrfs_reserve_extent(root, cur_alloc_size,
					   root->sectorsize, 0, alloc_hint,
					   &ins, 1, 1);
		if (ret < 0)
			goto out_unlock;

		em = alloc_extent_map();
		if (!em) {
			ret = -ENOMEM;
			goto out_reserve;
		}
		em->start = start;
		em->orig_start = em->start;
		ram_size = ins.offset;
		em->len = ins.offset;
		em->mod_start = em->start;
		em->mod_len = em->len;

		em->block_start = ins.objectid;
		em->block_len = ins.offset;
		em->orig_block_len = ins.offset;
		em->ram_bytes = ram_size;
		em->bdev = root->fs_info->fs_devices->latest_bdev;
		set_bit(EXTENT_FLAG_PINNED, &em->flags);
		em->generation = -1;

		while (1) {
			write_lock(&em_tree->lock);
			ret = add_extent_mapping(em_tree, em, 1);
			write_unlock(&em_tree->lock);
			if (ret != -EEXIST) {
				free_extent_map(em);
				break;
			}
			btrfs_drop_extent_cache(inode, start,
						start + ram_size - 1, 0);
		}
		if (ret)
			goto out_reserve;

		cur_alloc_size = ins.offset;
		ret = btrfs_add_ordered_extent(inode, start, ins.objectid,
					       ram_size, cur_alloc_size, 0);
		if (ret)
			goto out_drop_extent_cache;

		if (root->root_key.objectid ==
		    BTRFS_DATA_RELOC_TREE_OBJECTID) {
			ret = btrfs_reloc_clone_csums(inode, start,
						      cur_alloc_size);
			if (ret)
				goto out_drop_extent_cache;
		}

		if (disk_num_bytes < cur_alloc_size)
			break;

		/* we're not doing compressed IO, don't unlock the first
		 * page (which the caller expects to stay locked), don't
		 * clear any dirty bits and don't set any writeback bits
		 *
		 * Do set the Private2 bit so we know this page was properly
		 * setup for writepage
		 */
		op = unlock ? PAGE_UNLOCK : 0;
		op |= PAGE_SET_PRIVATE2;

		extent_clear_unlock_delalloc(inode, start,
					     start + ram_size - 1, locked_page,
					     EXTENT_LOCKED | EXTENT_DELALLOC,
					     op);
		disk_num_bytes -= cur_alloc_size;
		num_bytes -= cur_alloc_size;
		alloc_hint = ins.objectid + ins.offset;
		start += cur_alloc_size;
	}
out:
	return ret;

out_drop_extent_cache:
	btrfs_drop_extent_cache(inode, start, start + ram_size - 1, 0);
out_reserve:
	btrfs_free_reserved_extent(root, ins.objectid, ins.offset, 1);
out_unlock:
	extent_clear_unlock_delalloc(inode, start, end, locked_page,
				     EXTENT_LOCKED | EXTENT_DO_ACCOUNTING |
				     EXTENT_DELALLOC | EXTENT_DEFRAG,
				     PAGE_UNLOCK | PAGE_CLEAR_DIRTY |
				     PAGE_SET_WRITEBACK | PAGE_END_WRITEBACK);
	goto out;
}

/*
 * work queue call back to started compression on a file and pages
 */
static noinline void async_cow_start(struct btrfs_work *work)
{
	struct async_cow *async_cow;
	int num_added = 0;
	async_cow = container_of(work, struct async_cow, work);

	compress_file_range(async_cow->inode, async_cow->locked_page,
			    async_cow->start, async_cow->end, async_cow,
			    &num_added);
	if (num_added == 0) {
		btrfs_add_delayed_iput(async_cow->inode);
		async_cow->inode = NULL;
	}
}

/*
 * work queue call back to submit previously compressed pages
 */
static noinline void async_cow_submit(struct btrfs_work *work)
{
	struct async_cow *async_cow;
	struct btrfs_root *root;
	unsigned long nr_pages;

	async_cow = container_of(work, struct async_cow, work);

	root = async_cow->root;
	nr_pages = (async_cow->end - async_cow->start + PAGE_CACHE_SIZE) >>
		PAGE_CACHE_SHIFT;

	if (atomic_sub_return(nr_pages, &root->fs_info->async_delalloc_pages) <
	    5 * 1024 * 1024 &&
	    waitqueue_active(&root->fs_info->async_submit_wait))
		wake_up(&root->fs_info->async_submit_wait);

	if (async_cow->inode)
		submit_compressed_extents(async_cow->inode, async_cow);
}

static noinline void async_cow_free(struct btrfs_work *work)
{
	struct async_cow *async_cow;
	async_cow = container_of(work, struct async_cow, work);
	if (async_cow->inode)
		btrfs_add_delayed_iput(async_cow->inode);
	kfree(async_cow);
}

static int cow_file_range_async(struct inode *inode, struct page *locked_page,
				u64 start, u64 end, int *page_started,
				unsigned long *nr_written)
{
	struct async_cow *async_cow;
	struct btrfs_root *root = BTRFS_I(inode)->root;
	unsigned long nr_pages;
	u64 cur_end;
	int limit = 10 * 1024 * 1024;

	clear_extent_bit(&BTRFS_I(inode)->io_tree, start, end, EXTENT_LOCKED,
			 1, 0, NULL, GFP_NOFS);
	while (start < end) {
		async_cow = kmalloc(sizeof(*async_cow), GFP_NOFS);
		BUG_ON(!async_cow); /* -ENOMEM */
		async_cow->inode = igrab(inode);
		async_cow->root = root;
		async_cow->locked_page = locked_page;
		async_cow->start = start;

		if (BTRFS_I(inode)->flags & BTRFS_INODE_NOCOMPRESS &&
		    !btrfs_test_opt(root, FORCE_COMPRESS))
			cur_end = end;
		else
			cur_end = min(end, start + 512 * 1024 - 1);

		async_cow->end = cur_end;
		INIT_LIST_HEAD(&async_cow->extents);

		btrfs_init_work(&async_cow->work,
				btrfs_delalloc_helper,
				async_cow_start, async_cow_submit,
				async_cow_free);

		nr_pages = (cur_end - start + PAGE_CACHE_SIZE) >>
			PAGE_CACHE_SHIFT;
		atomic_add(nr_pages, &root->fs_info->async_delalloc_pages);

		btrfs_queue_work(root->fs_info->delalloc_workers,
				 &async_cow->work);

		if (atomic_read(&root->fs_info->async_delalloc_pages) > limit) {
			wait_event(root->fs_info->async_submit_wait,
			   (atomic_read(&root->fs_info->async_delalloc_pages) <
			    limit));
		}

		while (atomic_read(&root->fs_info->async_submit_draining) &&
		      atomic_read(&root->fs_info->async_delalloc_pages)) {
			wait_event(root->fs_info->async_submit_wait,
			  (atomic_read(&root->fs_info->async_delalloc_pages) ==
			   0));
		}

		*nr_written += nr_pages;
		start = cur_end + 1;
	}
	*page_started = 1;
	return 0;
}

static noinline int csum_exist_in_range(struct btrfs_root *root,
					u64 bytenr, u64 num_bytes)
{
	int ret;
	struct btrfs_ordered_sum *sums;
	LIST_HEAD(list);

	ret = btrfs_lookup_csums_range(root->fs_info->csum_root, bytenr,
				       bytenr + num_bytes - 1, &list, 0);
	if (ret == 0 && list_empty(&list))
		return 0;

	while (!list_empty(&list)) {
		sums = list_entry(list.next, struct btrfs_ordered_sum, list);
		list_del(&sums->list);
		kfree(sums);
	}
	return 1;
}

/*
 * when nowcow writeback call back.  This checks for snapshots or COW copies
 * of the extents that exist in the file, and COWs the file as required.
 *
 * If no cow copies or snapshots exist, we write directly to the existing
 * blocks on disk
 */
static noinline int run_delalloc_nocow(struct inode *inode,
				       struct page *locked_page,
			      u64 start, u64 end, int *page_started, int force,
			      unsigned long *nr_written)
{
	struct btrfs_root *root = BTRFS_I(inode)->root;
	struct btrfs_trans_handle *trans;
	struct extent_buffer *leaf;
	struct btrfs_path *path;
	struct btrfs_file_extent_item *fi;
	struct btrfs_key found_key;
	u64 cow_start;
	u64 cur_offset;
	u64 extent_end;
	u64 extent_offset;
	u64 disk_bytenr;
	u64 num_bytes;
	u64 disk_num_bytes;
	u64 ram_bytes;
	int extent_type;
	int ret, err;
	int type;
	int nocow;
	int check_prev = 1;
	bool nolock;
	u64 ino = btrfs_ino(inode);

	path = btrfs_alloc_path();
	if (!path) {
		extent_clear_unlock_delalloc(inode, start, end, locked_page,
					     EXTENT_LOCKED | EXTENT_DELALLOC |
					     EXTENT_DO_ACCOUNTING |
					     EXTENT_DEFRAG, PAGE_UNLOCK |
					     PAGE_CLEAR_DIRTY |
					     PAGE_SET_WRITEBACK |
					     PAGE_END_WRITEBACK);
		return -ENOMEM;
	}

	nolock = btrfs_is_free_space_inode(inode);

	if (nolock)
		trans = btrfs_join_transaction_nolock(root);
	else
		trans = btrfs_join_transaction(root);

	if (IS_ERR(trans)) {
		extent_clear_unlock_delalloc(inode, start, end, locked_page,
					     EXTENT_LOCKED | EXTENT_DELALLOC |
					     EXTENT_DO_ACCOUNTING |
					     EXTENT_DEFRAG, PAGE_UNLOCK |
					     PAGE_CLEAR_DIRTY |
					     PAGE_SET_WRITEBACK |
					     PAGE_END_WRITEBACK);
		btrfs_free_path(path);
		return PTR_ERR(trans);
	}

	trans->block_rsv = &root->fs_info->delalloc_block_rsv;

	cow_start = (u64)-1;
	cur_offset = start;
	while (1) {
		ret = btrfs_lookup_file_extent(trans, root, path, ino,
					       cur_offset, 0);
		if (ret < 0)
			goto error;
		if (ret > 0 && path->slots[0] > 0 && check_prev) {
			leaf = path->nodes[0];
			btrfs_item_key_to_cpu(leaf, &found_key,
					      path->slots[0] - 1);
			if (found_key.objectid == ino &&
			    found_key.type == BTRFS_EXTENT_DATA_KEY)
				path->slots[0]--;
		}
		check_prev = 0;
next_slot:
		leaf = path->nodes[0];
		if (path->slots[0] >= btrfs_header_nritems(leaf)) {
			ret = btrfs_next_leaf(root, path);
			if (ret < 0)
				goto error;
			if (ret > 0)
				break;
			leaf = path->nodes[0];
		}

		nocow = 0;
		disk_bytenr = 0;
		num_bytes = 0;
		btrfs_item_key_to_cpu(leaf, &found_key, path->slots[0]);

		if (found_key.objectid > ino ||
		    found_key.type > BTRFS_EXTENT_DATA_KEY ||
		    found_key.offset > end)
			break;

		if (found_key.offset > cur_offset) {
			extent_end = found_key.offset;
			extent_type = 0;
			goto out_check;
		}

		fi = btrfs_item_ptr(leaf, path->slots[0],
				    struct btrfs_file_extent_item);
		extent_type = btrfs_file_extent_type(leaf, fi);

		ram_bytes = btrfs_file_extent_ram_bytes(leaf, fi);
		if (extent_type == BTRFS_FILE_EXTENT_REG ||
		    extent_type == BTRFS_FILE_EXTENT_PREALLOC) {
			disk_bytenr = btrfs_file_extent_disk_bytenr(leaf, fi);
			extent_offset = btrfs_file_extent_offset(leaf, fi);
			extent_end = found_key.offset +
				btrfs_file_extent_num_bytes(leaf, fi);
			disk_num_bytes =
				btrfs_file_extent_disk_num_bytes(leaf, fi);
			if (extent_end <= start) {
				path->slots[0]++;
				goto next_slot;
			}
			if (disk_bytenr == 0)
				goto out_check;
			if (btrfs_file_extent_compression(leaf, fi) ||
			    btrfs_file_extent_encryption(leaf, fi) ||
			    btrfs_file_extent_other_encoding(leaf, fi))
				goto out_check;
			if (extent_type == BTRFS_FILE_EXTENT_REG && !force)
				goto out_check;
			if (btrfs_extent_readonly(root, disk_bytenr))
				goto out_check;
			if (btrfs_cross_ref_exist(trans, root, ino,
						  found_key.offset -
						  extent_offset, disk_bytenr))
				goto out_check;
			disk_bytenr += extent_offset;
			disk_bytenr += cur_offset - found_key.offset;
			num_bytes = min(end + 1, extent_end) - cur_offset;
			/*
			 * if there are pending snapshots for this root,
			 * we fall into common COW way.
			 */
			if (!nolock) {
				err = btrfs_start_write_no_snapshoting(root);
				if (!err)
					goto out_check;
			}
			/*
			 * force cow if csum exists in the range.
			 * this ensure that csum for a given extent are
			 * either valid or do not exist.
			 */
			if (csum_exist_in_range(root, disk_bytenr, num_bytes))
				goto out_check;
			nocow = 1;
		} else if (extent_type == BTRFS_FILE_EXTENT_INLINE) {
			extent_end = found_key.offset +
				btrfs_file_extent_inline_len(leaf,
						     path->slots[0], fi);
			extent_end = ALIGN(extent_end, root->sectorsize);
		} else {
			BUG_ON(1);
		}
out_check:
		if (extent_end <= start) {
			path->slots[0]++;
			if (!nolock && nocow)
				btrfs_end_write_no_snapshoting(root);
			goto next_slot;
		}
		if (!nocow) {
			if (cow_start == (u64)-1)
				cow_start = cur_offset;
			cur_offset = extent_end;
			if (cur_offset > end)
				break;
			path->slots[0]++;
			goto next_slot;
		}

		btrfs_release_path(path);
		if (cow_start != (u64)-1) {
			ret = cow_file_range(inode, locked_page,
					     cow_start, found_key.offset - 1,
					     page_started, nr_written, 1);
			if (ret) {
				if (!nolock && nocow)
					btrfs_end_write_no_snapshoting(root);
				goto error;
			}
			cow_start = (u64)-1;
		}

		if (extent_type == BTRFS_FILE_EXTENT_PREALLOC) {
			struct extent_map *em;
			struct extent_map_tree *em_tree;
			em_tree = &BTRFS_I(inode)->extent_tree;
			em = alloc_extent_map();
			BUG_ON(!em); /* -ENOMEM */
			em->start = cur_offset;
			em->orig_start = found_key.offset - extent_offset;
			em->len = num_bytes;
			em->block_len = num_bytes;
			em->block_start = disk_bytenr;
			em->orig_block_len = disk_num_bytes;
			em->ram_bytes = ram_bytes;
			em->bdev = root->fs_info->fs_devices->latest_bdev;
			em->mod_start = em->start;
			em->mod_len = em->len;
			set_bit(EXTENT_FLAG_PINNED, &em->flags);
			set_bit(EXTENT_FLAG_FILLING, &em->flags);
			em->generation = -1;
			while (1) {
				write_lock(&em_tree->lock);
				ret = add_extent_mapping(em_tree, em, 1);
				write_unlock(&em_tree->lock);
				if (ret != -EEXIST) {
					free_extent_map(em);
					break;
				}
				btrfs_drop_extent_cache(inode, em->start,
						em->start + em->len - 1, 0);
			}
			type = BTRFS_ORDERED_PREALLOC;
		} else {
			type = BTRFS_ORDERED_NOCOW;
		}

		ret = btrfs_add_ordered_extent(inode, cur_offset, disk_bytenr,
					       num_bytes, num_bytes, type);
		BUG_ON(ret); /* -ENOMEM */

		if (root->root_key.objectid ==
		    BTRFS_DATA_RELOC_TREE_OBJECTID) {
			ret = btrfs_reloc_clone_csums(inode, cur_offset,
						      num_bytes);
			if (ret) {
				if (!nolock && nocow)
					btrfs_end_write_no_snapshoting(root);
				goto error;
			}
		}

		extent_clear_unlock_delalloc(inode, cur_offset,
					     cur_offset + num_bytes - 1,
					     locked_page, EXTENT_LOCKED |
					     EXTENT_DELALLOC, PAGE_UNLOCK |
					     PAGE_SET_PRIVATE2);
		if (!nolock && nocow)
			btrfs_end_write_no_snapshoting(root);
		cur_offset = extent_end;
		if (cur_offset > end)
			break;
	}
	btrfs_release_path(path);

	if (cur_offset <= end && cow_start == (u64)-1) {
		cow_start = cur_offset;
		cur_offset = end;
	}

	if (cow_start != (u64)-1) {
		ret = cow_file_range(inode, locked_page, cow_start, end,
				     page_started, nr_written, 1);
		if (ret)
			goto error;
	}

error:
	err = btrfs_end_transaction(trans, root);
	if (!ret)
		ret = err;

	if (ret && cur_offset < end)
		extent_clear_unlock_delalloc(inode, cur_offset, end,
					     locked_page, EXTENT_LOCKED |
					     EXTENT_DELALLOC | EXTENT_DEFRAG |
					     EXTENT_DO_ACCOUNTING, PAGE_UNLOCK |
					     PAGE_CLEAR_DIRTY |
					     PAGE_SET_WRITEBACK |
					     PAGE_END_WRITEBACK);
	btrfs_free_path(path);
	return ret;
}

static inline int need_force_cow(struct inode *inode, u64 start, u64 end)
{

	if (!(BTRFS_I(inode)->flags & BTRFS_INODE_NODATACOW) &&
	    !(BTRFS_I(inode)->flags & BTRFS_INODE_PREALLOC))
		return 0;

	/*
	 * @defrag_bytes is a hint value, no spinlock held here,
	 * if is not zero, it means the file is defragging.
	 * Force cow if given extent needs to be defragged.
	 */
	if (BTRFS_I(inode)->defrag_bytes &&
	    test_range_bit(&BTRFS_I(inode)->io_tree, start, end,
			   EXTENT_DEFRAG, 0, NULL))
		return 1;

	return 0;
}

/*
 * extent_io.c call back to do delayed allocation processing
 */
static int run_delalloc_range(struct inode *inode, struct page *locked_page,
			      u64 start, u64 end, int *page_started,
			      unsigned long *nr_written)
{
	int ret;
	int force_cow = need_force_cow(inode, start, end);

	if (BTRFS_I(inode)->flags & BTRFS_INODE_NODATACOW && !force_cow) {
		ret = run_delalloc_nocow(inode, locked_page, start, end,
					 page_started, 1, nr_written);
	} else if (BTRFS_I(inode)->flags & BTRFS_INODE_PREALLOC && !force_cow) {
		ret = run_delalloc_nocow(inode, locked_page, start, end,
					 page_started, 0, nr_written);
	} else if (!inode_need_compress(inode)) {
		ret = cow_file_range(inode, locked_page, start, end,
				      page_started, nr_written, 1);
	} else {
		set_bit(BTRFS_INODE_HAS_ASYNC_EXTENT,
			&BTRFS_I(inode)->runtime_flags);
		ret = cow_file_range_async(inode, locked_page, start, end,
					   page_started, nr_written);
	}
	return ret;
}

static void btrfs_split_extent_hook(struct inode *inode,
				    struct extent_state *orig, u64 split)
{
	u64 size;

	/* not delalloc, ignore it */
	if (!(orig->state & EXTENT_DELALLOC))
		return;

	size = orig->end - orig->start + 1;
	if (size > BTRFS_MAX_EXTENT_SIZE) {
		u64 num_extents;
		u64 new_size;

		/*
		 * See the explanation in btrfs_merge_extent_hook, the same
		 * applies here, just in reverse.
		 */
		new_size = orig->end - split + 1;
		num_extents = div64_u64(new_size + BTRFS_MAX_EXTENT_SIZE - 1,
					BTRFS_MAX_EXTENT_SIZE);
		new_size = split - orig->start;
		num_extents += div64_u64(new_size + BTRFS_MAX_EXTENT_SIZE - 1,
					BTRFS_MAX_EXTENT_SIZE);
		if (div64_u64(size + BTRFS_MAX_EXTENT_SIZE - 1,
			      BTRFS_MAX_EXTENT_SIZE) >= num_extents)
			return;
	}

	spin_lock(&BTRFS_I(inode)->lock);
	BTRFS_I(inode)->outstanding_extents++;
	spin_unlock(&BTRFS_I(inode)->lock);
}

/*
 * extent_io.c merge_extent_hook, used to track merged delayed allocation
 * extents so we can keep track of new extents that are just merged onto old
 * extents, such as when we are doing sequential writes, so we can properly
 * account for the metadata space we'll need.
 */
static void btrfs_merge_extent_hook(struct inode *inode,
				    struct extent_state *new,
				    struct extent_state *other)
{
	u64 new_size, old_size;
	u64 num_extents;

	/* not delalloc, ignore it */
	if (!(other->state & EXTENT_DELALLOC))
		return;

	if (new->start > other->start)
		new_size = new->end - other->start + 1;
	else
		new_size = other->end - new->start + 1;

	/* we're not bigger than the max, unreserve the space and go */
	if (new_size <= BTRFS_MAX_EXTENT_SIZE) {
		spin_lock(&BTRFS_I(inode)->lock);
		BTRFS_I(inode)->outstanding_extents--;
		spin_unlock(&BTRFS_I(inode)->lock);
		return;
	}

	/*
	 * We have to add up either side to figure out how many extents were
	 * accounted for before we merged into one big extent.  If the number of
	 * extents we accounted for is <= the amount we need for the new range
	 * then we can return, otherwise drop.  Think of it like this
	 *
	 * [ 4k][MAX_SIZE]
	 *
	 * So we've grown the extent by a MAX_SIZE extent, this would mean we
	 * need 2 outstanding extents, on one side we have 1 and the other side
	 * we have 1 so they are == and we can return.  But in this case
	 *
	 * [MAX_SIZE+4k][MAX_SIZE+4k]
	 *
	 * Each range on their own accounts for 2 extents, but merged together
	 * they are only 3 extents worth of accounting, so we need to drop in
	 * this case.
	 */
	old_size = other->end - other->start + 1;
	num_extents = div64_u64(old_size + BTRFS_MAX_EXTENT_SIZE - 1,
				BTRFS_MAX_EXTENT_SIZE);
	old_size = new->end - new->start + 1;
	num_extents += div64_u64(old_size + BTRFS_MAX_EXTENT_SIZE - 1,
				 BTRFS_MAX_EXTENT_SIZE);

	if (div64_u64(new_size + BTRFS_MAX_EXTENT_SIZE - 1,
		      BTRFS_MAX_EXTENT_SIZE) >= num_extents)
		return;

	spin_lock(&BTRFS_I(inode)->lock);
	BTRFS_I(inode)->outstanding_extents--;
	spin_unlock(&BTRFS_I(inode)->lock);
}

static void btrfs_add_delalloc_inodes(struct btrfs_root *root,
				      struct inode *inode)
{
	spin_lock(&root->delalloc_lock);
	if (list_empty(&BTRFS_I(inode)->delalloc_inodes)) {
		list_add_tail(&BTRFS_I(inode)->delalloc_inodes,
			      &root->delalloc_inodes);
		set_bit(BTRFS_INODE_IN_DELALLOC_LIST,
			&BTRFS_I(inode)->runtime_flags);
		root->nr_delalloc_inodes++;
		if (root->nr_delalloc_inodes == 1) {
			spin_lock(&root->fs_info->delalloc_root_lock);
			BUG_ON(!list_empty(&root->delalloc_root));
			list_add_tail(&root->delalloc_root,
				      &root->fs_info->delalloc_roots);
			spin_unlock(&root->fs_info->delalloc_root_lock);
		}
	}
	spin_unlock(&root->delalloc_lock);
}

static void btrfs_del_delalloc_inode(struct btrfs_root *root,
				     struct inode *inode)
{
	spin_lock(&root->delalloc_lock);
	if (!list_empty(&BTRFS_I(inode)->delalloc_inodes)) {
		list_del_init(&BTRFS_I(inode)->delalloc_inodes);
		clear_bit(BTRFS_INODE_IN_DELALLOC_LIST,
			  &BTRFS_I(inode)->runtime_flags);
		root->nr_delalloc_inodes--;
		if (!root->nr_delalloc_inodes) {
			spin_lock(&root->fs_info->delalloc_root_lock);
			BUG_ON(list_empty(&root->delalloc_root));
			list_del_init(&root->delalloc_root);
			spin_unlock(&root->fs_info->delalloc_root_lock);
		}
	}
	spin_unlock(&root->delalloc_lock);
}

/*
 * extent_io.c set_bit_hook, used to track delayed allocation
 * bytes in this file, and to maintain the list of inodes that
 * have pending delalloc work to be done.
 */
static void btrfs_set_bit_hook(struct inode *inode,
			       struct extent_state *state, unsigned *bits)
{

	if ((*bits & EXTENT_DEFRAG) && !(*bits & EXTENT_DELALLOC))
		WARN_ON(1);
	/*
	 * set_bit and clear bit hooks normally require _irqsave/restore
	 * but in this case, we are only testing for the DELALLOC
	 * bit, which is only set or cleared with irqs on
	 */
	if (!(state->state & EXTENT_DELALLOC) && (*bits & EXTENT_DELALLOC)) {
		struct btrfs_root *root = BTRFS_I(inode)->root;
		u64 len = state->end + 1 - state->start;
		bool do_list = !btrfs_is_free_space_inode(inode);

		if (*bits & EXTENT_FIRST_DELALLOC) {
			*bits &= ~EXTENT_FIRST_DELALLOC;
		} else {
			spin_lock(&BTRFS_I(inode)->lock);
			BTRFS_I(inode)->outstanding_extents++;
			spin_unlock(&BTRFS_I(inode)->lock);
		}

		/* For sanity tests */
		if (btrfs_test_is_dummy_root(root))
			return;

		__percpu_counter_add(&root->fs_info->delalloc_bytes, len,
				     root->fs_info->delalloc_batch);
		spin_lock(&BTRFS_I(inode)->lock);
		BTRFS_I(inode)->delalloc_bytes += len;
		if (*bits & EXTENT_DEFRAG)
			BTRFS_I(inode)->defrag_bytes += len;
		if (do_list && !test_bit(BTRFS_INODE_IN_DELALLOC_LIST,
					 &BTRFS_I(inode)->runtime_flags))
			btrfs_add_delalloc_inodes(root, inode);
		spin_unlock(&BTRFS_I(inode)->lock);
	}
}

/*
 * extent_io.c clear_bit_hook, see set_bit_hook for why
 */
static void btrfs_clear_bit_hook(struct inode *inode,
				 struct extent_state *state,
				 unsigned *bits)
{
	u64 len = state->end + 1 - state->start;
	u64 num_extents = div64_u64(len + BTRFS_MAX_EXTENT_SIZE -1,
				    BTRFS_MAX_EXTENT_SIZE);

	spin_lock(&BTRFS_I(inode)->lock);
	if ((state->state & EXTENT_DEFRAG) && (*bits & EXTENT_DEFRAG))
		BTRFS_I(inode)->defrag_bytes -= len;
	spin_unlock(&BTRFS_I(inode)->lock);

	/*
	 * set_bit and clear bit hooks normally require _irqsave/restore
	 * but in this case, we are only testing for the DELALLOC
	 * bit, which is only set or cleared with irqs on
	 */
	if ((state->state & EXTENT_DELALLOC) && (*bits & EXTENT_DELALLOC)) {
		struct btrfs_root *root = BTRFS_I(inode)->root;
		bool do_list = !btrfs_is_free_space_inode(inode);

		if (*bits & EXTENT_FIRST_DELALLOC) {
			*bits &= ~EXTENT_FIRST_DELALLOC;
		} else if (!(*bits & EXTENT_DO_ACCOUNTING)) {
			spin_lock(&BTRFS_I(inode)->lock);
			BTRFS_I(inode)->outstanding_extents -= num_extents;
			spin_unlock(&BTRFS_I(inode)->lock);
		}

		/*
		 * We don't reserve metadata space for space cache inodes so we
		 * don't need to call dellalloc_release_metadata if there is an
		 * error.
		 */
		if (*bits & EXTENT_DO_ACCOUNTING &&
		    root != root->fs_info->tree_root)
			btrfs_delalloc_release_metadata(inode, len);

		/* For sanity tests. */
		if (btrfs_test_is_dummy_root(root))
			return;

		if (root->root_key.objectid != BTRFS_DATA_RELOC_TREE_OBJECTID
		    && do_list && !(state->state & EXTENT_NORESERVE))
			btrfs_free_reserved_data_space(inode, len);

		__percpu_counter_add(&root->fs_info->delalloc_bytes, -len,
				     root->fs_info->delalloc_batch);
		spin_lock(&BTRFS_I(inode)->lock);
		BTRFS_I(inode)->delalloc_bytes -= len;
		if (do_list && BTRFS_I(inode)->delalloc_bytes == 0 &&
		    test_bit(BTRFS_INODE_IN_DELALLOC_LIST,
			     &BTRFS_I(inode)->runtime_flags))
			btrfs_del_delalloc_inode(root, inode);
		spin_unlock(&BTRFS_I(inode)->lock);
	}
}

/*
 * extent_io.c merge_bio_hook, this must check the chunk tree to make sure
 * we don't create bios that span stripes or chunks
 */
int btrfs_merge_bio_hook(int rw, struct page *page, unsigned long offset,
			 size_t size, struct bio *bio,
			 unsigned long bio_flags)
{
	struct btrfs_root *root = BTRFS_I(page->mapping->host)->root;
	u64 logical = (u64)bio->bi_iter.bi_sector << 9;
	u64 length = 0;
	u64 map_length;
	int ret;

	if (bio_flags & EXTENT_BIO_COMPRESSED)
		return 0;

	length = bio->bi_iter.bi_size;
	map_length = length;
	ret = btrfs_map_block(root->fs_info, rw, logical,
			      &map_length, NULL, 0);
	/* Will always return 0 with map_multi == NULL */
	BUG_ON(ret < 0);
	if (map_length < length + size)
		return 1;
	return 0;
}

/*
 * in order to insert checksums into the metadata in large chunks,
 * we wait until bio submission time.   All the pages in the bio are
 * checksummed and sums are attached onto the ordered extent record.
 *
 * At IO completion time the cums attached on the ordered extent record
 * are inserted into the btree
 */
static int __btrfs_submit_bio_start(struct inode *inode, int rw,
				    struct bio *bio, int mirror_num,
				    unsigned long bio_flags,
				    u64 bio_offset)
{
	struct btrfs_root *root = BTRFS_I(inode)->root;
	int ret = 0;

	ret = btrfs_csum_one_bio(root, inode, bio, 0, 0);
	BUG_ON(ret); /* -ENOMEM */
	return 0;
}

/*
 * in order to insert checksums into the metadata in large chunks,
 * we wait until bio submission time.   All the pages in the bio are
 * checksummed and sums are attached onto the ordered extent record.
 *
 * At IO completion time the cums attached on the ordered extent record
 * are inserted into the btree
 */
static int __btrfs_submit_bio_done(struct inode *inode, int rw, struct bio *bio,
			  int mirror_num, unsigned long bio_flags,
			  u64 bio_offset)
{
	struct btrfs_root *root = BTRFS_I(inode)->root;
	int ret;

	ret = btrfs_map_bio(root, rw, bio, mirror_num, 1);
	if (ret) {
		bio->bi_error = ret;
		bio_endio(bio);
	}
	return ret;
}

/*
 * extent_io.c submission hook. This does the right thing for csum calculation
 * on write, or reading the csums from the tree before a read
 */
static int btrfs_submit_bio_hook(struct inode *inode, int rw, struct bio *bio,
			  int mirror_num, unsigned long bio_flags,
			  u64 bio_offset)
{
	struct btrfs_root *root = BTRFS_I(inode)->root;
	int ret = 0;
	int skip_sum;
	int metadata = 0;
	int async = !atomic_read(&BTRFS_I(inode)->sync_writers);

	skip_sum = BTRFS_I(inode)->flags & BTRFS_INODE_NODATASUM;

	if (btrfs_is_free_space_inode(inode))
		metadata = 2;

	if (!(rw & REQ_WRITE)) {
		ret = btrfs_bio_wq_end_io(root->fs_info, bio, metadata);
		if (ret)
			goto out;

		if (bio_flags & EXTENT_BIO_COMPRESSED) {
			ret = btrfs_submit_compressed_read(inode, bio,
							   mirror_num,
							   bio_flags);
			goto out;
		} else if (!skip_sum) {
			ret = btrfs_lookup_bio_sums(root, inode, bio, NULL);
			if (ret)
				goto out;
		}
		goto mapit;
	} else if (async && !skip_sum) {
		/* csum items have already been cloned */
		if (root->root_key.objectid == BTRFS_DATA_RELOC_TREE_OBJECTID)
			goto mapit;
		/* we're doing a write, do the async checksumming */
		ret = btrfs_wq_submit_bio(BTRFS_I(inode)->root->fs_info,
				   inode, rw, bio, mirror_num,
				   bio_flags, bio_offset,
				   __btrfs_submit_bio_start,
				   __btrfs_submit_bio_done);
		goto out;
	} else if (!skip_sum) {
		ret = btrfs_csum_one_bio(root, inode, bio, 0, 0);
		if (ret)
			goto out;
	}

mapit:
	ret = btrfs_map_bio(root, rw, bio, mirror_num, 0);

out:
	if (ret < 0) {
		bio->bi_error = ret;
		bio_endio(bio);
	}
	return ret;
}

/*
 * given a list of ordered sums record them in the inode.  This happens
 * at IO completion time based on sums calculated at bio submission time.
 */
static noinline int add_pending_csums(struct btrfs_trans_handle *trans,
			     struct inode *inode, u64 file_offset,
			     struct list_head *list)
{
	struct btrfs_ordered_sum *sum;

	list_for_each_entry(sum, list, list) {
		trans->adding_csums = 1;
		btrfs_csum_file_blocks(trans,
		       BTRFS_I(inode)->root->fs_info->csum_root, sum);
		trans->adding_csums = 0;
	}
	return 0;
}

int btrfs_set_extent_delalloc(struct inode *inode, u64 start, u64 end,
			      struct extent_state **cached_state)
{
	WARN_ON((end & (PAGE_CACHE_SIZE - 1)) == 0);
	return set_extent_delalloc(&BTRFS_I(inode)->io_tree, start, end,
				   cached_state, GFP_NOFS);
}

/* see btrfs_writepage_start_hook for details on why this is required */
struct btrfs_writepage_fixup {
	struct page *page;
	struct btrfs_work work;
};

static void btrfs_writepage_fixup_worker(struct btrfs_work *work)
{
	struct btrfs_writepage_fixup *fixup;
	struct btrfs_ordered_extent *ordered;
	struct extent_state *cached_state = NULL;
	struct page *page;
	struct inode *inode;
	u64 page_start;
	u64 page_end;
	int ret;

	fixup = container_of(work, struct btrfs_writepage_fixup, work);
	page = fixup->page;
again:
	lock_page(page);
	if (!page->mapping || !PageDirty(page) || !PageChecked(page)) {
		ClearPageChecked(page);
		goto out_page;
	}

	inode = page->mapping->host;
	page_start = page_offset(page);
	page_end = page_offset(page) + PAGE_CACHE_SIZE - 1;

	lock_extent_bits(&BTRFS_I(inode)->io_tree, page_start, page_end, 0,
			 &cached_state);

	/* already ordered? We're done */
	if (PagePrivate2(page))
		goto out;

	ordered = btrfs_lookup_ordered_extent(inode, page_start);
	if (ordered) {
		unlock_extent_cached(&BTRFS_I(inode)->io_tree, page_start,
				     page_end, &cached_state, GFP_NOFS);
		unlock_page(page);
		btrfs_start_ordered_extent(inode, ordered, 1);
		btrfs_put_ordered_extent(ordered);
		goto again;
	}

	ret = btrfs_delalloc_reserve_space(inode, PAGE_CACHE_SIZE);
	if (ret) {
		mapping_set_error(page->mapping, ret);
		end_extent_writepage(page, ret, page_start, page_end);
		ClearPageChecked(page);
		goto out;
	 }

	btrfs_set_extent_delalloc(inode, page_start, page_end, &cached_state);
	ClearPageChecked(page);
	set_page_dirty(page);
out:
	unlock_extent_cached(&BTRFS_I(inode)->io_tree, page_start, page_end,
			     &cached_state, GFP_NOFS);
out_page:
	unlock_page(page);
	page_cache_release(page);
	kfree(fixup);
}

/*
 * There are a few paths in the higher layers of the kernel that directly
 * set the page dirty bit without asking the filesystem if it is a
 * good idea.  This causes problems because we want to make sure COW
 * properly happens and the data=ordered rules are followed.
 *
 * In our case any range that doesn't have the ORDERED bit set
 * hasn't been properly setup for IO.  We kick off an async process
 * to fix it up.  The async helper will wait for ordered extents, set
 * the delalloc bit and make it safe to write the page.
 */
static int btrfs_writepage_start_hook(struct page *page, u64 start, u64 end)
{
	struct inode *inode = page->mapping->host;
	struct btrfs_writepage_fixup *fixup;
	struct btrfs_root *root = BTRFS_I(inode)->root;

	/* this page is properly in the ordered list */
	if (TestClearPagePrivate2(page))
		return 0;

	if (PageChecked(page))
		return -EAGAIN;

	fixup = kzalloc(sizeof(*fixup), GFP_NOFS);
	if (!fixup)
		return -EAGAIN;

	SetPageChecked(page);
	page_cache_get(page);
	btrfs_init_work(&fixup->work, btrfs_fixup_helper,
			btrfs_writepage_fixup_worker, NULL, NULL);
	fixup->page = page;
	btrfs_queue_work(root->fs_info->fixup_workers, &fixup->work);
	return -EBUSY;
}

static int insert_reserved_file_extent(struct btrfs_trans_handle *trans,
				       struct inode *inode, u64 file_pos,
				       u64 disk_bytenr, u64 disk_num_bytes,
				       u64 num_bytes, u64 ram_bytes,
				       u8 compression, u8 encryption,
				       u16 other_encoding, int extent_type)
{
	struct btrfs_root *root = BTRFS_I(inode)->root;
	struct btrfs_file_extent_item *fi;
	struct btrfs_path *path;
	struct extent_buffer *leaf;
	struct btrfs_key ins;
	int extent_inserted = 0;
	int ret;

	path = btrfs_alloc_path();
	if (!path)
		return -ENOMEM;

	/*
	 * we may be replacing one extent in the tree with another.
	 * The new extent is pinned in the extent map, and we don't want
	 * to drop it from the cache until it is completely in the btree.
	 *
	 * So, tell btrfs_drop_extents to leave this extent in the cache.
	 * the caller is expected to unpin it and allow it to be merged
	 * with the others.
	 */
	ret = __btrfs_drop_extents(trans, root, inode, path, file_pos,
				   file_pos + num_bytes, NULL, 0,
				   1, sizeof(*fi), &extent_inserted);
	if (ret)
		goto out;

	if (!extent_inserted) {
		ins.objectid = btrfs_ino(inode);
		ins.offset = file_pos;
		ins.type = BTRFS_EXTENT_DATA_KEY;

		path->leave_spinning = 1;
		ret = btrfs_insert_empty_item(trans, root, path, &ins,
					      sizeof(*fi));
		if (ret)
			goto out;
	}
	leaf = path->nodes[0];
	fi = btrfs_item_ptr(leaf, path->slots[0],
			    struct btrfs_file_extent_item);
	btrfs_set_file_extent_generation(leaf, fi, trans->transid);
	btrfs_set_file_extent_type(leaf, fi, extent_type);
	btrfs_set_file_extent_disk_bytenr(leaf, fi, disk_bytenr);
	btrfs_set_file_extent_disk_num_bytes(leaf, fi, disk_num_bytes);
	btrfs_set_file_extent_offset(leaf, fi, 0);
	btrfs_set_file_extent_num_bytes(leaf, fi, num_bytes);
	btrfs_set_file_extent_ram_bytes(leaf, fi, ram_bytes);
	btrfs_set_file_extent_compression(leaf, fi, compression);
	btrfs_set_file_extent_encryption(leaf, fi, encryption);
	btrfs_set_file_extent_other_encoding(leaf, fi, other_encoding);

	btrfs_mark_buffer_dirty(leaf);
	btrfs_release_path(path);

	inode_add_bytes(inode, num_bytes);

	ins.objectid = disk_bytenr;
	ins.offset = disk_num_bytes;
	ins.type = BTRFS_EXTENT_ITEM_KEY;
	ret = btrfs_alloc_reserved_file_extent(trans, root,
					root->root_key.objectid,
					btrfs_ino(inode), file_pos, &ins);
out:
	btrfs_free_path(path);

	return ret;
}

/* snapshot-aware defrag */
struct sa_defrag_extent_backref {
	struct rb_node node;
	struct old_sa_defrag_extent *old;
	u64 root_id;
	u64 inum;
	u64 file_pos;
	u64 extent_offset;
	u64 num_bytes;
	u64 generation;
};

struct old_sa_defrag_extent {
	struct list_head list;
	struct new_sa_defrag_extent *new;

	u64 extent_offset;
	u64 bytenr;
	u64 offset;
	u64 len;
	int count;
};

struct new_sa_defrag_extent {
	struct rb_root root;
	struct list_head head;
	struct btrfs_path *path;
	struct inode *inode;
	u64 file_pos;
	u64 len;
	u64 bytenr;
	u64 disk_len;
	u8 compress_type;
};

static int backref_comp(struct sa_defrag_extent_backref *b1,
			struct sa_defrag_extent_backref *b2)
{
	if (b1->root_id < b2->root_id)
		return -1;
	else if (b1->root_id > b2->root_id)
		return 1;

	if (b1->inum < b2->inum)
		return -1;
	else if (b1->inum > b2->inum)
		return 1;

	if (b1->file_pos < b2->file_pos)
		return -1;
	else if (b1->file_pos > b2->file_pos)
		return 1;

	/*
	 * [------------------------------] ===> (a range of space)
	 *     |<--->|   |<---->| =============> (fs/file tree A)
	 * |<---------------------------->| ===> (fs/file tree B)
	 *
	 * A range of space can refer to two file extents in one tree while
	 * refer to only one file extent in another tree.
	 *
	 * So we may process a disk offset more than one time(two extents in A)
	 * and locate at the same extent(one extent in B), then insert two same
	 * backrefs(both refer to the extent in B).
	 */
	return 0;
}

static void backref_insert(struct rb_root *root,
			   struct sa_defrag_extent_backref *backref)
{
	struct rb_node **p = &root->rb_node;
	struct rb_node *parent = NULL;
	struct sa_defrag_extent_backref *entry;
	int ret;

	while (*p) {
		parent = *p;
		entry = rb_entry(parent, struct sa_defrag_extent_backref, node);

		ret = backref_comp(backref, entry);
		if (ret < 0)
			p = &(*p)->rb_left;
		else
			p = &(*p)->rb_right;
	}

	rb_link_node(&backref->node, parent, p);
	rb_insert_color(&backref->node, root);
}

/*
 * Note the backref might has changed, and in this case we just return 0.
 */
static noinline int record_one_backref(u64 inum, u64 offset, u64 root_id,
				       void *ctx)
{
	struct btrfs_file_extent_item *extent;
	struct btrfs_fs_info *fs_info;
	struct old_sa_defrag_extent *old = ctx;
	struct new_sa_defrag_extent *new = old->new;
	struct btrfs_path *path = new->path;
	struct btrfs_key key;
	struct btrfs_root *root;
	struct sa_defrag_extent_backref *backref;
	struct extent_buffer *leaf;
	struct inode *inode = new->inode;
	int slot;
	int ret;
	u64 extent_offset;
	u64 num_bytes;

	if (BTRFS_I(inode)->root->root_key.objectid == root_id &&
	    inum == btrfs_ino(inode))
		return 0;

	key.objectid = root_id;
	key.type = BTRFS_ROOT_ITEM_KEY;
	key.offset = (u64)-1;

	fs_info = BTRFS_I(inode)->root->fs_info;
	root = btrfs_read_fs_root_no_name(fs_info, &key);
	if (IS_ERR(root)) {
		if (PTR_ERR(root) == -ENOENT)
			return 0;
		WARN_ON(1);
		pr_debug("inum=%llu, offset=%llu, root_id=%llu\n",
			 inum, offset, root_id);
		return PTR_ERR(root);
	}

	key.objectid = inum;
	key.type = BTRFS_EXTENT_DATA_KEY;
	if (offset > (u64)-1 << 32)
		key.offset = 0;
	else
		key.offset = offset;

	ret = btrfs_search_slot(NULL, root, &key, path, 0, 0);
	if (WARN_ON(ret < 0))
		return ret;
	ret = 0;

	while (1) {
		cond_resched();

		leaf = path->nodes[0];
		slot = path->slots[0];

		if (slot >= btrfs_header_nritems(leaf)) {
			ret = btrfs_next_leaf(root, path);
			if (ret < 0) {
				goto out;
			} else if (ret > 0) {
				ret = 0;
				goto out;
			}
			continue;
		}

		path->slots[0]++;

		btrfs_item_key_to_cpu(leaf, &key, slot);

		if (key.objectid > inum)
			goto out;

		if (key.objectid < inum || key.type != BTRFS_EXTENT_DATA_KEY)
			continue;

		extent = btrfs_item_ptr(leaf, slot,
					struct btrfs_file_extent_item);

		if (btrfs_file_extent_disk_bytenr(leaf, extent) != old->bytenr)
			continue;

		/*
		 * 'offset' refers to the exact key.offset,
		 * NOT the 'offset' field in btrfs_extent_data_ref, ie.
		 * (key.offset - extent_offset).
		 */
		if (key.offset != offset)
			continue;

		extent_offset = btrfs_file_extent_offset(leaf, extent);
		num_bytes = btrfs_file_extent_num_bytes(leaf, extent);

		if (extent_offset >= old->extent_offset + old->offset +
		    old->len || extent_offset + num_bytes <=
		    old->extent_offset + old->offset)
			continue;
		break;
	}

	backref = kmalloc(sizeof(*backref), GFP_NOFS);
	if (!backref) {
		ret = -ENOENT;
		goto out;
	}

	backref->root_id = root_id;
	backref->inum = inum;
	backref->file_pos = offset;
	backref->num_bytes = num_bytes;
	backref->extent_offset = extent_offset;
	backref->generation = btrfs_file_extent_generation(leaf, extent);
	backref->old = old;
	backref_insert(&new->root, backref);
	old->count++;
out:
	btrfs_release_path(path);
	WARN_ON(ret);
	return ret;
}

static noinline bool record_extent_backrefs(struct btrfs_path *path,
				   struct new_sa_defrag_extent *new)
{
	struct btrfs_fs_info *fs_info = BTRFS_I(new->inode)->root->fs_info;
	struct old_sa_defrag_extent *old, *tmp;
	int ret;

	new->path = path;

	list_for_each_entry_safe(old, tmp, &new->head, list) {
		ret = iterate_inodes_from_logical(old->bytenr +
						  old->extent_offset, fs_info,
						  path, record_one_backref,
						  old);
		if (ret < 0 && ret != -ENOENT)
			return false;

		/* no backref to be processed for this extent */
		if (!old->count) {
			list_del(&old->list);
			kfree(old);
		}
	}

	if (list_empty(&new->head))
		return false;

	return true;
}

static int relink_is_mergable(struct extent_buffer *leaf,
			      struct btrfs_file_extent_item *fi,
			      struct new_sa_defrag_extent *new)
{
	if (btrfs_file_extent_disk_bytenr(leaf, fi) != new->bytenr)
		return 0;

	if (btrfs_file_extent_type(leaf, fi) != BTRFS_FILE_EXTENT_REG)
		return 0;

	if (btrfs_file_extent_compression(leaf, fi) != new->compress_type)
		return 0;

	if (btrfs_file_extent_encryption(leaf, fi) ||
	    btrfs_file_extent_other_encoding(leaf, fi))
		return 0;

	return 1;
}

/*
 * Note the backref might has changed, and in this case we just return 0.
 */
static noinline int relink_extent_backref(struct btrfs_path *path,
				 struct sa_defrag_extent_backref *prev,
				 struct sa_defrag_extent_backref *backref)
{
	struct btrfs_file_extent_item *extent;
	struct btrfs_file_extent_item *item;
	struct btrfs_ordered_extent *ordered;
	struct btrfs_trans_handle *trans;
	struct btrfs_fs_info *fs_info;
	struct btrfs_root *root;
	struct btrfs_key key;
	struct extent_buffer *leaf;
	struct old_sa_defrag_extent *old = backref->old;
	struct new_sa_defrag_extent *new = old->new;
	struct inode *src_inode = new->inode;
	struct inode *inode;
	struct extent_state *cached = NULL;
	int ret = 0;
	u64 start;
	u64 len;
	u64 lock_start;
	u64 lock_end;
	bool merge = false;
	int index;

	if (prev && prev->root_id == backref->root_id &&
	    prev->inum == backref->inum &&
	    prev->file_pos + prev->num_bytes == backref->file_pos)
		merge = true;

	/* step 1: get root */
	key.objectid = backref->root_id;
	key.type = BTRFS_ROOT_ITEM_KEY;
	key.offset = (u64)-1;

	fs_info = BTRFS_I(src_inode)->root->fs_info;
	index = srcu_read_lock(&fs_info->subvol_srcu);

	root = btrfs_read_fs_root_no_name(fs_info, &key);
	if (IS_ERR(root)) {
		srcu_read_unlock(&fs_info->subvol_srcu, index);
		if (PTR_ERR(root) == -ENOENT)
			return 0;
		return PTR_ERR(root);
	}

	if (btrfs_root_readonly(root)) {
		srcu_read_unlock(&fs_info->subvol_srcu, index);
		return 0;
	}

	/* step 2: get inode */
	key.objectid = backref->inum;
	key.type = BTRFS_INODE_ITEM_KEY;
	key.offset = 0;

	inode = btrfs_iget(fs_info->sb, &key, root, NULL);
	if (IS_ERR(inode)) {
		srcu_read_unlock(&fs_info->subvol_srcu, index);
		return 0;
	}

	srcu_read_unlock(&fs_info->subvol_srcu, index);

	/* step 3: relink backref */
	lock_start = backref->file_pos;
	lock_end = backref->file_pos + backref->num_bytes - 1;
	lock_extent_bits(&BTRFS_I(inode)->io_tree, lock_start, lock_end,
			 0, &cached);

	ordered = btrfs_lookup_first_ordered_extent(inode, lock_end);
	if (ordered) {
		btrfs_put_ordered_extent(ordered);
		goto out_unlock;
	}

	trans = btrfs_join_transaction(root);
	if (IS_ERR(trans)) {
		ret = PTR_ERR(trans);
		goto out_unlock;
	}

	key.objectid = backref->inum;
	key.type = BTRFS_EXTENT_DATA_KEY;
	key.offset = backref->file_pos;

	ret = btrfs_search_slot(NULL, root, &key, path, 0, 0);
	if (ret < 0) {
		goto out_free_path;
	} else if (ret > 0) {
		ret = 0;
		goto out_free_path;
	}

	extent = btrfs_item_ptr(path->nodes[0], path->slots[0],
				struct btrfs_file_extent_item);

	if (btrfs_file_extent_generation(path->nodes[0], extent) !=
	    backref->generation)
		goto out_free_path;

	btrfs_release_path(path);

	start = backref->file_pos;
	if (backref->extent_offset < old->extent_offset + old->offset)
		start += old->extent_offset + old->offset -
			 backref->extent_offset;

	len = min(backref->extent_offset + backref->num_bytes,
		  old->extent_offset + old->offset + old->len);
	len -= max(backref->extent_offset, old->extent_offset + old->offset);

	ret = btrfs_drop_extents(trans, root, inode, start,
				 start + len, 1);
	if (ret)
		goto out_free_path;
again:
	key.objectid = btrfs_ino(inode);
	key.type = BTRFS_EXTENT_DATA_KEY;
	key.offset = start;

	path->leave_spinning = 1;
	if (merge) {
		struct btrfs_file_extent_item *fi;
		u64 extent_len;
		struct btrfs_key found_key;

		ret = btrfs_search_slot(trans, root, &key, path, 0, 1);
		if (ret < 0)
			goto out_free_path;

		path->slots[0]--;
		leaf = path->nodes[0];
		btrfs_item_key_to_cpu(leaf, &found_key, path->slots[0]);

		fi = btrfs_item_ptr(leaf, path->slots[0],
				    struct btrfs_file_extent_item);
		extent_len = btrfs_file_extent_num_bytes(leaf, fi);

		if (extent_len + found_key.offset == start &&
		    relink_is_mergable(leaf, fi, new)) {
			btrfs_set_file_extent_num_bytes(leaf, fi,
							extent_len + len);
			btrfs_mark_buffer_dirty(leaf);
			inode_add_bytes(inode, len);

			ret = 1;
			goto out_free_path;
		} else {
			merge = false;
			btrfs_release_path(path);
			goto again;
		}
	}

	ret = btrfs_insert_empty_item(trans, root, path, &key,
					sizeof(*extent));
	if (ret) {
		btrfs_abort_transaction(trans, root, ret);
		goto out_free_path;
	}

	leaf = path->nodes[0];
	item = btrfs_item_ptr(leaf, path->slots[0],
				struct btrfs_file_extent_item);
	btrfs_set_file_extent_disk_bytenr(leaf, item, new->bytenr);
	btrfs_set_file_extent_disk_num_bytes(leaf, item, new->disk_len);
	btrfs_set_file_extent_offset(leaf, item, start - new->file_pos);
	btrfs_set_file_extent_num_bytes(leaf, item, len);
	btrfs_set_file_extent_ram_bytes(leaf, item, new->len);
	btrfs_set_file_extent_generation(leaf, item, trans->transid);
	btrfs_set_file_extent_type(leaf, item, BTRFS_FILE_EXTENT_REG);
	btrfs_set_file_extent_compression(leaf, item, new->compress_type);
	btrfs_set_file_extent_encryption(leaf, item, 0);
	btrfs_set_file_extent_other_encoding(leaf, item, 0);

	btrfs_mark_buffer_dirty(leaf);
	inode_add_bytes(inode, len);
	btrfs_release_path(path);

	ret = btrfs_inc_extent_ref(trans, root, new->bytenr,
			new->disk_len, 0,
			backref->root_id, backref->inum,
			new->file_pos, 0);	/* start - extent_offset */
	if (ret) {
		btrfs_abort_transaction(trans, root, ret);
		goto out_free_path;
	}

	ret = 1;
out_free_path:
	btrfs_release_path(path);
	path->leave_spinning = 0;
	btrfs_end_transaction(trans, root);
out_unlock:
	unlock_extent_cached(&BTRFS_I(inode)->io_tree, lock_start, lock_end,
			     &cached, GFP_NOFS);
	iput(inode);
	return ret;
}

static void free_sa_defrag_extent(struct new_sa_defrag_extent *new)
{
	struct old_sa_defrag_extent *old, *tmp;

	if (!new)
		return;

	list_for_each_entry_safe(old, tmp, &new->head, list) {
		list_del(&old->list);
		kfree(old);
	}
	kfree(new);
}

static void relink_file_extents(struct new_sa_defrag_extent *new)
{
	struct btrfs_path *path;
	struct sa_defrag_extent_backref *backref;
	struct sa_defrag_extent_backref *prev = NULL;
	struct inode *inode;
	struct btrfs_root *root;
	struct rb_node *node;
	int ret;

	inode = new->inode;
	root = BTRFS_I(inode)->root;

	path = btrfs_alloc_path();
	if (!path)
		return;

	if (!record_extent_backrefs(path, new)) {
		btrfs_free_path(path);
		goto out;
	}
	btrfs_release_path(path);

	while (1) {
		node = rb_first(&new->root);
		if (!node)
			break;
		rb_erase(node, &new->root);

		backref = rb_entry(node, struct sa_defrag_extent_backref, node);

		ret = relink_extent_backref(path, prev, backref);
		WARN_ON(ret < 0);

		kfree(prev);

		if (ret == 1)
			prev = backref;
		else
			prev = NULL;
		cond_resched();
	}
	kfree(prev);

	btrfs_free_path(path);
out:
	free_sa_defrag_extent(new);

	atomic_dec(&root->fs_info->defrag_running);
	wake_up(&root->fs_info->transaction_wait);
}

static struct new_sa_defrag_extent *
record_old_file_extents(struct inode *inode,
			struct btrfs_ordered_extent *ordered)
{
	struct btrfs_root *root = BTRFS_I(inode)->root;
	struct btrfs_path *path;
	struct btrfs_key key;
	struct old_sa_defrag_extent *old;
	struct new_sa_defrag_extent *new;
	int ret;

	new = kmalloc(sizeof(*new), GFP_NOFS);
	if (!new)
		return NULL;

	new->inode = inode;
	new->file_pos = ordered->file_offset;
	new->len = ordered->len;
	new->bytenr = ordered->start;
	new->disk_len = ordered->disk_len;
	new->compress_type = ordered->compress_type;
	new->root = RB_ROOT;
	INIT_LIST_HEAD(&new->head);

	path = btrfs_alloc_path();
	if (!path)
		goto out_kfree;

	key.objectid = btrfs_ino(inode);
	key.type = BTRFS_EXTENT_DATA_KEY;
	key.offset = new->file_pos;

	ret = btrfs_search_slot(NULL, root, &key, path, 0, 0);
	if (ret < 0)
		goto out_free_path;
	if (ret > 0 && path->slots[0] > 0)
		path->slots[0]--;

	/* find out all the old extents for the file range */
	while (1) {
		struct btrfs_file_extent_item *extent;
		struct extent_buffer *l;
		int slot;
		u64 num_bytes;
		u64 offset;
		u64 end;
		u64 disk_bytenr;
		u64 extent_offset;

		l = path->nodes[0];
		slot = path->slots[0];

		if (slot >= btrfs_header_nritems(l)) {
			ret = btrfs_next_leaf(root, path);
			if (ret < 0)
				goto out_free_path;
			else if (ret > 0)
				break;
			continue;
		}

		btrfs_item_key_to_cpu(l, &key, slot);

		if (key.objectid != btrfs_ino(inode))
			break;
		if (key.type != BTRFS_EXTENT_DATA_KEY)
			break;
		if (key.offset >= new->file_pos + new->len)
			break;

		extent = btrfs_item_ptr(l, slot, struct btrfs_file_extent_item);

		num_bytes = btrfs_file_extent_num_bytes(l, extent);
		if (key.offset + num_bytes < new->file_pos)
			goto next;

		disk_bytenr = btrfs_file_extent_disk_bytenr(l, extent);
		if (!disk_bytenr)
			goto next;

		extent_offset = btrfs_file_extent_offset(l, extent);

		old = kmalloc(sizeof(*old), GFP_NOFS);
		if (!old)
			goto out_free_path;

		offset = max(new->file_pos, key.offset);
		end = min(new->file_pos + new->len, key.offset + num_bytes);

		old->bytenr = disk_bytenr;
		old->extent_offset = extent_offset;
		old->offset = offset - key.offset;
		old->len = end - offset;
		old->new = new;
		old->count = 0;
		list_add_tail(&old->list, &new->head);
next:
		path->slots[0]++;
		cond_resched();
	}

	btrfs_free_path(path);
	atomic_inc(&root->fs_info->defrag_running);

	return new;

out_free_path:
	btrfs_free_path(path);
out_kfree:
	free_sa_defrag_extent(new);
	return NULL;
}

static void btrfs_release_delalloc_bytes(struct btrfs_root *root,
					 u64 start, u64 len)
{
	struct btrfs_block_group_cache *cache;

	cache = btrfs_lookup_block_group(root->fs_info, start);
	ASSERT(cache);

	spin_lock(&cache->lock);
	cache->delalloc_bytes -= len;
	spin_unlock(&cache->lock);

	btrfs_put_block_group(cache);
}

/* as ordered data IO finishes, this gets called so we can finish
 * an ordered extent if the range of bytes in the file it covers are
 * fully written.
 */
static int btrfs_finish_ordered_io(struct btrfs_ordered_extent *ordered_extent)
{
	struct inode *inode = ordered_extent->inode;
	struct btrfs_root *root = BTRFS_I(inode)->root;
	struct btrfs_trans_handle *trans = NULL;
	struct extent_io_tree *io_tree = &BTRFS_I(inode)->io_tree;
	struct extent_state *cached_state = NULL;
	struct new_sa_defrag_extent *new = NULL;
	int compress_type = 0;
	int ret = 0;
	u64 logical_len = ordered_extent->len;
	bool nolock;
	bool truncated = false;

	nolock = btrfs_is_free_space_inode(inode);

	if (test_bit(BTRFS_ORDERED_IOERR, &ordered_extent->flags)) {
		ret = -EIO;
		goto out;
	}

	btrfs_free_io_failure_record(inode, ordered_extent->file_offset,
				     ordered_extent->file_offset +
				     ordered_extent->len - 1);

	if (test_bit(BTRFS_ORDERED_TRUNCATED, &ordered_extent->flags)) {
		truncated = true;
		logical_len = ordered_extent->truncated_len;
		/* Truncated the entire extent, don't bother adding */
		if (!logical_len)
			goto out;
	}

	if (test_bit(BTRFS_ORDERED_NOCOW, &ordered_extent->flags)) {
		BUG_ON(!list_empty(&ordered_extent->list)); /* Logic error */
		btrfs_ordered_update_i_size(inode, 0, ordered_extent);
		if (nolock)
			trans = btrfs_join_transaction_nolock(root);
		else
			trans = btrfs_join_transaction(root);
		if (IS_ERR(trans)) {
			ret = PTR_ERR(trans);
			trans = NULL;
			goto out;
		}
		trans->block_rsv = &root->fs_info->delalloc_block_rsv;
		ret = btrfs_update_inode_fallback(trans, root, inode);
		if (ret) /* -ENOMEM or corruption */
			btrfs_abort_transaction(trans, root, ret);
		goto out;
	}

	lock_extent_bits(io_tree, ordered_extent->file_offset,
			 ordered_extent->file_offset + ordered_extent->len - 1,
			 0, &cached_state);

	ret = test_range_bit(io_tree, ordered_extent->file_offset,
			ordered_extent->file_offset + ordered_extent->len - 1,
			EXTENT_DEFRAG, 1, cached_state);
	if (ret) {
		u64 last_snapshot = btrfs_root_last_snapshot(&root->root_item);
		if (0 && last_snapshot >= BTRFS_I(inode)->generation)
			/* the inode is shared */
			new = record_old_file_extents(inode, ordered_extent);

		clear_extent_bit(io_tree, ordered_extent->file_offset,
			ordered_extent->file_offset + ordered_extent->len - 1,
			EXTENT_DEFRAG, 0, 0, &cached_state, GFP_NOFS);
	}

	if (nolock)
		trans = btrfs_join_transaction_nolock(root);
	else
		trans = btrfs_join_transaction(root);
	if (IS_ERR(trans)) {
		ret = PTR_ERR(trans);
		trans = NULL;
		goto out_unlock;
	}

	trans->block_rsv = &root->fs_info->delalloc_block_rsv;

	if (test_bit(BTRFS_ORDERED_COMPRESSED, &ordered_extent->flags))
		compress_type = ordered_extent->compress_type;
	if (test_bit(BTRFS_ORDERED_PREALLOC, &ordered_extent->flags)) {
		BUG_ON(compress_type);
		ret = btrfs_mark_extent_written(trans, inode,
						ordered_extent->file_offset,
						ordered_extent->file_offset +
						logical_len);
	} else {
		BUG_ON(root == root->fs_info->tree_root);
		ret = insert_reserved_file_extent(trans, inode,
						ordered_extent->file_offset,
						ordered_extent->start,
						ordered_extent->disk_len,
						logical_len, logical_len,
						compress_type, 0, 0,
						BTRFS_FILE_EXTENT_REG);
		if (!ret)
			btrfs_release_delalloc_bytes(root,
						     ordered_extent->start,
						     ordered_extent->disk_len);
	}
	unpin_extent_cache(&BTRFS_I(inode)->extent_tree,
			   ordered_extent->file_offset, ordered_extent->len,
			   trans->transid);
	if (ret < 0) {
		btrfs_abort_transaction(trans, root, ret);
		goto out_unlock;
	}

	add_pending_csums(trans, inode, ordered_extent->file_offset,
			  &ordered_extent->list);

	btrfs_ordered_update_i_size(inode, 0, ordered_extent);
	ret = btrfs_update_inode_fallback(trans, root, inode);
	if (ret) { /* -ENOMEM or corruption */
		btrfs_abort_transaction(trans, root, ret);
		goto out_unlock;
	}
	ret = 0;
out_unlock:
	unlock_extent_cached(io_tree, ordered_extent->file_offset,
			     ordered_extent->file_offset +
			     ordered_extent->len - 1, &cached_state, GFP_NOFS);
out:
	if (root != root->fs_info->tree_root)
		btrfs_delalloc_release_metadata(inode, ordered_extent->len);
	if (trans)
		btrfs_end_transaction(trans, root);

	if (ret || truncated) {
		u64 start, end;

		if (truncated)
			start = ordered_extent->file_offset + logical_len;
		else
			start = ordered_extent->file_offset;
		end = ordered_extent->file_offset + ordered_extent->len - 1;
		clear_extent_uptodate(io_tree, start, end, NULL, GFP_NOFS);

		/* Drop the cache for the part of the extent we didn't write. */
		btrfs_drop_extent_cache(inode, start, end, 0);

		/*
		 * If the ordered extent had an IOERR or something else went
		 * wrong we need to return the space for this ordered extent
		 * back to the allocator.  We only free the extent in the
		 * truncated case if we didn't write out the extent at all.
		 */
		if ((ret || !logical_len) &&
		    !test_bit(BTRFS_ORDERED_NOCOW, &ordered_extent->flags) &&
		    !test_bit(BTRFS_ORDERED_PREALLOC, &ordered_extent->flags))
			btrfs_free_reserved_extent(root, ordered_extent->start,
						   ordered_extent->disk_len, 1);
	}


	/*
	 * This needs to be done to make sure anybody waiting knows we are done
	 * updating everything for this ordered extent.
	 */
	btrfs_remove_ordered_extent(inode, ordered_extent);

	/* for snapshot-aware defrag */
	if (new) {
		if (ret) {
			free_sa_defrag_extent(new);
			atomic_dec(&root->fs_info->defrag_running);
		} else {
			relink_file_extents(new);
		}
	}

	/* once for us */
	btrfs_put_ordered_extent(ordered_extent);
	/* once for the tree */
	btrfs_put_ordered_extent(ordered_extent);

	return ret;
}

static void finish_ordered_fn(struct btrfs_work *work)
{
	struct btrfs_ordered_extent *ordered_extent;
	ordered_extent = container_of(work, struct btrfs_ordered_extent, work);
	btrfs_finish_ordered_io(ordered_extent);
}

static int btrfs_writepage_end_io_hook(struct page *page, u64 start, u64 end,
				struct extent_state *state, int uptodate)
{
	struct inode *inode = page->mapping->host;
	struct btrfs_root *root = BTRFS_I(inode)->root;
	struct btrfs_ordered_extent *ordered_extent = NULL;
	struct btrfs_workqueue *wq;
	btrfs_work_func_t func;

	trace_btrfs_writepage_end_io_hook(page, start, end, uptodate);

	ClearPagePrivate2(page);
	if (!btrfs_dec_test_ordered_pending(inode, &ordered_extent, start,
					    end - start + 1, uptodate))
		return 0;

	if (btrfs_is_free_space_inode(inode)) {
		wq = root->fs_info->endio_freespace_worker;
		func = btrfs_freespace_write_helper;
	} else {
		wq = root->fs_info->endio_write_workers;
		func = btrfs_endio_write_helper;
	}

	btrfs_init_work(&ordered_extent->work, func, finish_ordered_fn, NULL,
			NULL);
	btrfs_queue_work(wq, &ordered_extent->work);

	return 0;
}

static int __readpage_endio_check(struct inode *inode,
				  struct btrfs_io_bio *io_bio,
				  int icsum, struct page *page,
				  int pgoff, u64 start, size_t len)
{
	char *kaddr;
	u32 csum_expected;
	u32 csum = ~(u32)0;
	static DEFINE_RATELIMIT_STATE(_rs, DEFAULT_RATELIMIT_INTERVAL,
				      DEFAULT_RATELIMIT_BURST);

	csum_expected = *(((u32 *)io_bio->csum) + icsum);

	kaddr = kmap_atomic(page);
	csum = btrfs_csum_data(kaddr + pgoff, csum,  len);
	btrfs_csum_final(csum, (char *)&csum);
	if (csum != csum_expected)
		goto zeroit;

	kunmap_atomic(kaddr);
	return 0;
zeroit:
	if (__ratelimit(&_rs))
		btrfs_warn(BTRFS_I(inode)->root->fs_info,
			   "csum failed ino %llu off %llu csum %u expected csum %u",
			   btrfs_ino(inode), start, csum, csum_expected);
	memset(kaddr + pgoff, 1, len);
	flush_dcache_page(page);
	kunmap_atomic(kaddr);
	if (csum_expected == 0)
		return 0;
	return -EIO;
}

/*
 * when reads are done, we need to check csums to verify the data is correct
 * if there's a match, we allow the bio to finish.  If not, the code in
 * extent_io.c will try to find good copies for us.
 */
static int btrfs_readpage_end_io_hook(struct btrfs_io_bio *io_bio,
				      u64 phy_offset, struct page *page,
				      u64 start, u64 end, int mirror)
{
	size_t offset = start - page_offset(page);
	struct inode *inode = page->mapping->host;
	struct extent_io_tree *io_tree = &BTRFS_I(inode)->io_tree;
	struct btrfs_root *root = BTRFS_I(inode)->root;

	if (PageChecked(page)) {
		ClearPageChecked(page);
		return 0;
	}

	if (BTRFS_I(inode)->flags & BTRFS_INODE_NODATASUM)
		return 0;

	if (root->root_key.objectid == BTRFS_DATA_RELOC_TREE_OBJECTID &&
	    test_range_bit(io_tree, start, end, EXTENT_NODATASUM, 1, NULL)) {
		clear_extent_bits(io_tree, start, end, EXTENT_NODATASUM,
				  GFP_NOFS);
		return 0;
	}

	phy_offset >>= inode->i_sb->s_blocksize_bits;
	return __readpage_endio_check(inode, io_bio, phy_offset, page, offset,
				      start, (size_t)(end - start + 1));
}

struct delayed_iput {
	struct list_head list;
	struct inode *inode;
};

/* JDM: If this is fs-wide, why can't we add a pointer to
 * btrfs_inode instead and avoid the allocation? */
void btrfs_add_delayed_iput(struct inode *inode)
{
	struct btrfs_fs_info *fs_info = BTRFS_I(inode)->root->fs_info;
	struct delayed_iput *delayed;

	if (atomic_add_unless(&inode->i_count, -1, 1))
		return;

	delayed = kmalloc(sizeof(*delayed), GFP_NOFS | __GFP_NOFAIL);
	delayed->inode = inode;

	spin_lock(&fs_info->delayed_iput_lock);
	list_add_tail(&delayed->list, &fs_info->delayed_iputs);
	spin_unlock(&fs_info->delayed_iput_lock);
}

void btrfs_run_delayed_iputs(struct btrfs_root *root)
{
	LIST_HEAD(list);
	struct btrfs_fs_info *fs_info = root->fs_info;
	struct delayed_iput *delayed;
	int empty;

	spin_lock(&fs_info->delayed_iput_lock);
	empty = list_empty(&fs_info->delayed_iputs);
	spin_unlock(&fs_info->delayed_iput_lock);
	if (empty)
		return;

	down_read(&fs_info->delayed_iput_sem);

	spin_lock(&fs_info->delayed_iput_lock);
	list_splice_init(&fs_info->delayed_iputs, &list);
	spin_unlock(&fs_info->delayed_iput_lock);

	while (!list_empty(&list)) {
		delayed = list_entry(list.next, struct delayed_iput, list);
		list_del(&delayed->list);
		iput(delayed->inode);
		kfree(delayed);
	}

	up_read(&root->fs_info->delayed_iput_sem);
}

/*
 * This is called in transaction commit time. If there are no orphan
 * files in the subvolume, it removes orphan item and frees block_rsv
 * structure.
 */
void btrfs_orphan_commit_root(struct btrfs_trans_handle *trans,
			      struct btrfs_root *root)
{
	struct btrfs_block_rsv *block_rsv;
	int ret;

	if (atomic_read(&root->orphan_inodes) ||
	    root->orphan_cleanup_state != ORPHAN_CLEANUP_DONE)
		return;

	spin_lock(&root->orphan_lock);
	if (atomic_read(&root->orphan_inodes)) {
		spin_unlock(&root->orphan_lock);
		return;
	}

	if (root->orphan_cleanup_state != ORPHAN_CLEANUP_DONE) {
		spin_unlock(&root->orphan_lock);
		return;
	}

	block_rsv = root->orphan_block_rsv;
	root->orphan_block_rsv = NULL;
	spin_unlock(&root->orphan_lock);

	if (test_bit(BTRFS_ROOT_ORPHAN_ITEM_INSERTED, &root->state) &&
	    btrfs_root_refs(&root->root_item) > 0) {
		ret = btrfs_del_orphan_item(trans, root->fs_info->tree_root,
					    root->root_key.objectid);
		if (ret)
			btrfs_abort_transaction(trans, root, ret);
		else
			clear_bit(BTRFS_ROOT_ORPHAN_ITEM_INSERTED,
				  &root->state);
	}

	if (block_rsv) {
		WARN_ON(block_rsv->size > 0);
		btrfs_free_block_rsv(root, block_rsv);
	}
}

/*
 * This creates an orphan entry for the given inode in case something goes
 * wrong in the middle of an unlink/truncate.
 *
 * NOTE: caller of this function should reserve 5 units of metadata for
 *	 this function.
 */
int btrfs_orphan_add(struct btrfs_trans_handle *trans, struct inode *inode)
{
	struct btrfs_root *root = BTRFS_I(inode)->root;
	struct btrfs_block_rsv *block_rsv = NULL;
	int reserve = 0;
	int insert = 0;
	int ret;

	if (!root->orphan_block_rsv) {
		block_rsv = btrfs_alloc_block_rsv(root, BTRFS_BLOCK_RSV_TEMP);
		if (!block_rsv)
			return -ENOMEM;
	}

	spin_lock(&root->orphan_lock);
	if (!root->orphan_block_rsv) {
		root->orphan_block_rsv = block_rsv;
	} else if (block_rsv) {
		btrfs_free_block_rsv(root, block_rsv);
		block_rsv = NULL;
	}

	if (!test_and_set_bit(BTRFS_INODE_HAS_ORPHAN_ITEM,
			      &BTRFS_I(inode)->runtime_flags)) {
#if 0
		/*
		 * For proper ENOSPC handling, we should do orphan
		 * cleanup when mounting. But this introduces backward
		 * compatibility issue.
		 */
		if (!xchg(&root->orphan_item_inserted, 1))
			insert = 2;
		else
			insert = 1;
#endif
		insert = 1;
		atomic_inc(&root->orphan_inodes);
	}

	if (!test_and_set_bit(BTRFS_INODE_ORPHAN_META_RESERVED,
			      &BTRFS_I(inode)->runtime_flags))
		reserve = 1;
	spin_unlock(&root->orphan_lock);

	/* grab metadata reservation from transaction handle */
	if (reserve) {
		ret = btrfs_orphan_reserve_metadata(trans, inode);
		BUG_ON(ret); /* -ENOSPC in reservation; Logic error? JDM */
	}

	/* insert an orphan item to track this unlinked/truncated file */
	if (insert >= 1) {
		ret = btrfs_insert_orphan_item(trans, root, btrfs_ino(inode));
		if (ret) {
			atomic_dec(&root->orphan_inodes);
			if (reserve) {
				clear_bit(BTRFS_INODE_ORPHAN_META_RESERVED,
					  &BTRFS_I(inode)->runtime_flags);
				btrfs_orphan_release_metadata(inode);
			}
			if (ret != -EEXIST) {
				clear_bit(BTRFS_INODE_HAS_ORPHAN_ITEM,
					  &BTRFS_I(inode)->runtime_flags);
				btrfs_abort_transaction(trans, root, ret);
				return ret;
			}
		}
		ret = 0;
	}

	/* insert an orphan item to track subvolume contains orphan files */
	if (insert >= 2) {
		ret = btrfs_insert_orphan_item(trans, root->fs_info->tree_root,
					       root->root_key.objectid);
		if (ret && ret != -EEXIST) {
			btrfs_abort_transaction(trans, root, ret);
			return ret;
		}
	}
	return 0;
}

/*
 * We have done the truncate/delete so we can go ahead and remove the orphan
 * item for this particular inode.
 */
static int btrfs_orphan_del(struct btrfs_trans_handle *trans,
			    struct inode *inode)
{
	struct btrfs_root *root = BTRFS_I(inode)->root;
	int delete_item = 0;
	int release_rsv = 0;
	int ret = 0;

	spin_lock(&root->orphan_lock);
	if (test_and_clear_bit(BTRFS_INODE_HAS_ORPHAN_ITEM,
			       &BTRFS_I(inode)->runtime_flags))
		delete_item = 1;

	if (test_and_clear_bit(BTRFS_INODE_ORPHAN_META_RESERVED,
			       &BTRFS_I(inode)->runtime_flags))
		release_rsv = 1;
	spin_unlock(&root->orphan_lock);

	if (delete_item) {
		atomic_dec(&root->orphan_inodes);
		if (trans)
			ret = btrfs_del_orphan_item(trans, root,
						    btrfs_ino(inode));
	}

	if (release_rsv)
		btrfs_orphan_release_metadata(inode);

	return ret;
}

/*
 * this cleans up any orphans that may be left on the list from the last use
 * of this root.
 */
int btrfs_orphan_cleanup(struct btrfs_root *root)
{
	struct btrfs_path *path;
	struct extent_buffer *leaf;
	struct btrfs_key key, found_key;
	struct btrfs_trans_handle *trans;
	struct inode *inode;
	u64 last_objectid = 0;
	int ret = 0, nr_unlink = 0, nr_truncate = 0;

	if (cmpxchg(&root->orphan_cleanup_state, 0, ORPHAN_CLEANUP_STARTED))
		return 0;

	path = btrfs_alloc_path();
	if (!path) {
		ret = -ENOMEM;
		goto out;
	}
	path->reada = -1;

	key.objectid = BTRFS_ORPHAN_OBJECTID;
	key.type = BTRFS_ORPHAN_ITEM_KEY;
	key.offset = (u64)-1;

	while (1) {
		ret = btrfs_search_slot(NULL, root, &key, path, 0, 0);
		if (ret < 0)
			goto out;

		/*
		 * if ret == 0 means we found what we were searching for, which
		 * is weird, but possible, so only screw with path if we didn't
		 * find the key and see if we have stuff that matches
		 */
		if (ret > 0) {
			ret = 0;
			if (path->slots[0] == 0)
				break;
			path->slots[0]--;
		}

		/* pull out the item */
		leaf = path->nodes[0];
		btrfs_item_key_to_cpu(leaf, &found_key, path->slots[0]);

		/* make sure the item matches what we want */
		if (found_key.objectid != BTRFS_ORPHAN_OBJECTID)
			break;
		if (found_key.type != BTRFS_ORPHAN_ITEM_KEY)
			break;

		/* release the path since we're done with it */
		btrfs_release_path(path);

		/*
		 * this is where we are basically btrfs_lookup, without the
		 * crossing root thing.  we store the inode number in the
		 * offset of the orphan item.
		 */

		if (found_key.offset == last_objectid) {
			btrfs_err(root->fs_info,
				"Error removing orphan entry, stopping orphan cleanup");
			ret = -EINVAL;
			goto out;
		}

		last_objectid = found_key.offset;

		found_key.objectid = found_key.offset;
		found_key.type = BTRFS_INODE_ITEM_KEY;
		found_key.offset = 0;
		inode = btrfs_iget(root->fs_info->sb, &found_key, root, NULL);
		ret = PTR_ERR_OR_ZERO(inode);
		if (ret && ret != -ESTALE)
			goto out;

		if (ret == -ESTALE && root == root->fs_info->tree_root) {
			struct btrfs_root *dead_root;
			struct btrfs_fs_info *fs_info = root->fs_info;
			int is_dead_root = 0;

			/*
			 * this is an orphan in the tree root. Currently these
			 * could come from 2 sources:
			 *  a) a snapshot deletion in progress
			 *  b) a free space cache inode
			 * We need to distinguish those two, as the snapshot
			 * orphan must not get deleted.
			 * find_dead_roots already ran before us, so if this
			 * is a snapshot deletion, we should find the root
			 * in the dead_roots list
			 */
			spin_lock(&fs_info->trans_lock);
			list_for_each_entry(dead_root, &fs_info->dead_roots,
					    root_list) {
				if (dead_root->root_key.objectid ==
				    found_key.objectid) {
					is_dead_root = 1;
					break;
				}
			}
			spin_unlock(&fs_info->trans_lock);
			if (is_dead_root) {
				/* prevent this orphan from being found again */
				key.offset = found_key.objectid - 1;
				continue;
			}
		}
		/*
		 * Inode is already gone but the orphan item is still there,
		 * kill the orphan item.
		 */
		if (ret == -ESTALE) {
			trans = btrfs_start_transaction(root, 1);
			if (IS_ERR(trans)) {
				ret = PTR_ERR(trans);
				goto out;
			}
			btrfs_debug(root->fs_info, "auto deleting %Lu",
				found_key.objectid);
			ret = btrfs_del_orphan_item(trans, root,
						    found_key.objectid);
			btrfs_end_transaction(trans, root);
			if (ret)
				goto out;
			continue;
		}

		/*
		 * add this inode to the orphan list so btrfs_orphan_del does
		 * the proper thing when we hit it
		 */
		set_bit(BTRFS_INODE_HAS_ORPHAN_ITEM,
			&BTRFS_I(inode)->runtime_flags);
		atomic_inc(&root->orphan_inodes);

		/* if we have links, this was a truncate, lets do that */
		if (inode->i_nlink) {
			if (WARN_ON(!S_ISREG(inode->i_mode))) {
				iput(inode);
				continue;
			}
			nr_truncate++;

			/* 1 for the orphan item deletion. */
			trans = btrfs_start_transaction(root, 1);
			if (IS_ERR(trans)) {
				iput(inode);
				ret = PTR_ERR(trans);
				goto out;
			}
			ret = btrfs_orphan_add(trans, inode);
			btrfs_end_transaction(trans, root);
			if (ret) {
				iput(inode);
				goto out;
			}

			ret = btrfs_truncate(inode);
			if (ret)
				btrfs_orphan_del(NULL, inode);
		} else {
			nr_unlink++;
		}

		/* this will do delete_inode and everything for us */
		iput(inode);
		if (ret)
			goto out;
	}
	/* release the path since we're done with it */
	btrfs_release_path(path);

	root->orphan_cleanup_state = ORPHAN_CLEANUP_DONE;

	if (root->orphan_block_rsv)
		btrfs_block_rsv_release(root, root->orphan_block_rsv,
					(u64)-1);

	if (root->orphan_block_rsv ||
	    test_bit(BTRFS_ROOT_ORPHAN_ITEM_INSERTED, &root->state)) {
		trans = btrfs_join_transaction(root);
		if (!IS_ERR(trans))
			btrfs_end_transaction(trans, root);
	}

	if (nr_unlink)
		btrfs_debug(root->fs_info, "unlinked %d orphans", nr_unlink);
	if (nr_truncate)
		btrfs_debug(root->fs_info, "truncated %d orphans", nr_truncate);

out:
	if (ret)
		btrfs_err(root->fs_info,
			"could not do orphan cleanup %d", ret);
	btrfs_free_path(path);
	return ret;
}

/*
 * very simple check to peek ahead in the leaf looking for xattrs.  If we
 * don't find any xattrs, we know there can't be any acls.
 *
 * slot is the slot the inode is in, objectid is the objectid of the inode
 */
static noinline int acls_after_inode_item(struct extent_buffer *leaf,
					  int slot, u64 objectid,
					  int *first_xattr_slot)
{
	u32 nritems = btrfs_header_nritems(leaf);
	struct btrfs_key found_key;
	static u64 xattr_access = 0;
	static u64 xattr_default = 0;
	int scanned = 0;

	if (!xattr_access) {
		xattr_access = btrfs_name_hash(POSIX_ACL_XATTR_ACCESS,
					strlen(POSIX_ACL_XATTR_ACCESS));
		xattr_default = btrfs_name_hash(POSIX_ACL_XATTR_DEFAULT,
					strlen(POSIX_ACL_XATTR_DEFAULT));
	}

	slot++;
	*first_xattr_slot = -1;
	while (slot < nritems) {
		btrfs_item_key_to_cpu(leaf, &found_key, slot);

		/* we found a different objectid, there must not be acls */
		if (found_key.objectid != objectid)
			return 0;

		/* we found an xattr, assume we've got an acl */
		if (found_key.type == BTRFS_XATTR_ITEM_KEY) {
			if (*first_xattr_slot == -1)
				*first_xattr_slot = slot;
			if (found_key.offset == xattr_access ||
			    found_key.offset == xattr_default)
				return 1;
		}

		/*
		 * we found a key greater than an xattr key, there can't
		 * be any acls later on
		 */
		if (found_key.type > BTRFS_XATTR_ITEM_KEY)
			return 0;

		slot++;
		scanned++;

		/*
		 * it goes inode, inode backrefs, xattrs, extents,
		 * so if there are a ton of hard links to an inode there can
		 * be a lot of backrefs.  Don't waste time searching too hard,
		 * this is just an optimization
		 */
		if (scanned >= 8)
			break;
	}
	/* we hit the end of the leaf before we found an xattr or
	 * something larger than an xattr.  We have to assume the inode
	 * has acls
	 */
	if (*first_xattr_slot == -1)
		*first_xattr_slot = slot;
	return 1;
}

/*
 * read an inode from the btree into the in-memory inode
 */
static void btrfs_read_locked_inode(struct inode *inode)
{
	struct btrfs_path *path;
	struct extent_buffer *leaf;
	struct btrfs_inode_item *inode_item;
	struct btrfs_root *root = BTRFS_I(inode)->root;
	struct btrfs_key location;
	unsigned long ptr;
	int maybe_acls;
	u32 rdev;
	int ret;
	bool filled = false;
	int first_xattr_slot;

	ret = btrfs_fill_inode(inode, &rdev);
	if (!ret)
		filled = true;

	path = btrfs_alloc_path();
	if (!path)
		goto make_bad;

	memcpy(&location, &BTRFS_I(inode)->location, sizeof(location));

	ret = btrfs_lookup_inode(NULL, root, path, &location, 0);
	if (ret)
		goto make_bad;

	leaf = path->nodes[0];

	if (filled)
		goto cache_index;

	inode_item = btrfs_item_ptr(leaf, path->slots[0],
				    struct btrfs_inode_item);
	inode->i_mode = btrfs_inode_mode(leaf, inode_item);
	set_nlink(inode, btrfs_inode_nlink(leaf, inode_item));
	i_uid_write(inode, btrfs_inode_uid(leaf, inode_item));
	i_gid_write(inode, btrfs_inode_gid(leaf, inode_item));
	btrfs_i_size_write(inode, btrfs_inode_size(leaf, inode_item));

	inode->i_atime.tv_sec = btrfs_timespec_sec(leaf, &inode_item->atime);
	inode->i_atime.tv_nsec = btrfs_timespec_nsec(leaf, &inode_item->atime);

	inode->i_mtime.tv_sec = btrfs_timespec_sec(leaf, &inode_item->mtime);
	inode->i_mtime.tv_nsec = btrfs_timespec_nsec(leaf, &inode_item->mtime);

	inode->i_ctime.tv_sec = btrfs_timespec_sec(leaf, &inode_item->ctime);
	inode->i_ctime.tv_nsec = btrfs_timespec_nsec(leaf, &inode_item->ctime);

	BTRFS_I(inode)->i_otime.tv_sec =
		btrfs_timespec_sec(leaf, &inode_item->otime);
	BTRFS_I(inode)->i_otime.tv_nsec =
		btrfs_timespec_nsec(leaf, &inode_item->otime);

	inode_set_bytes(inode, btrfs_inode_nbytes(leaf, inode_item));
	BTRFS_I(inode)->generation = btrfs_inode_generation(leaf, inode_item);
	BTRFS_I(inode)->last_trans = btrfs_inode_transid(leaf, inode_item);

	inode->i_version = btrfs_inode_sequence(leaf, inode_item);
	inode->i_generation = BTRFS_I(inode)->generation;
	inode->i_rdev = 0;
	rdev = btrfs_inode_rdev(leaf, inode_item);

	BTRFS_I(inode)->index_cnt = (u64)-1;
	BTRFS_I(inode)->flags = btrfs_inode_flags(leaf, inode_item);

cache_index:
	/*
	 * If we were modified in the current generation and evicted from memory
	 * and then re-read we need to do a full sync since we don't have any
	 * idea about which extents were modified before we were evicted from
	 * cache.
	 *
	 * This is required for both inode re-read from disk and delayed inode
	 * in delayed_nodes_tree.
	 */
	if (BTRFS_I(inode)->last_trans == root->fs_info->generation)
		set_bit(BTRFS_INODE_NEEDS_FULL_SYNC,
			&BTRFS_I(inode)->runtime_flags);

	/*
	 * We don't persist the id of the transaction where an unlink operation
	 * against the inode was last made. So here we assume the inode might
	 * have been evicted, and therefore the exact value of last_unlink_trans
	 * lost, and set it to last_trans to avoid metadata inconsistencies
	 * between the inode and its parent if the inode is fsync'ed and the log
	 * replayed. For example, in the scenario:
	 *
	 * touch mydir/foo
	 * ln mydir/foo mydir/bar
	 * sync
	 * unlink mydir/bar
	 * echo 2 > /proc/sys/vm/drop_caches   # evicts inode
	 * xfs_io -c fsync mydir/foo
	 * <power failure>
	 * mount fs, triggers fsync log replay
	 *
	 * We must make sure that when we fsync our inode foo we also log its
	 * parent inode, otherwise after log replay the parent still has the
	 * dentry with the "bar" name but our inode foo has a link count of 1
	 * and doesn't have an inode ref with the name "bar" anymore.
	 *
	 * Setting last_unlink_trans to last_trans is a pessimistic approach,
	 * but it guarantees correctness at the expense of ocassional full
	 * transaction commits on fsync if our inode is a directory, or if our
	 * inode is not a directory, logging its parent unnecessarily.
	 */
	BTRFS_I(inode)->last_unlink_trans = BTRFS_I(inode)->last_trans;

	path->slots[0]++;
	if (inode->i_nlink != 1 ||
	    path->slots[0] >= btrfs_header_nritems(leaf))
		goto cache_acl;

	btrfs_item_key_to_cpu(leaf, &location, path->slots[0]);
	if (location.objectid != btrfs_ino(inode))
		goto cache_acl;

	ptr = btrfs_item_ptr_offset(leaf, path->slots[0]);
	if (location.type == BTRFS_INODE_REF_KEY) {
		struct btrfs_inode_ref *ref;

		ref = (struct btrfs_inode_ref *)ptr;
		BTRFS_I(inode)->dir_index = btrfs_inode_ref_index(leaf, ref);
	} else if (location.type == BTRFS_INODE_EXTREF_KEY) {
		struct btrfs_inode_extref *extref;

		extref = (struct btrfs_inode_extref *)ptr;
		BTRFS_I(inode)->dir_index = btrfs_inode_extref_index(leaf,
								     extref);
	}
cache_acl:
	/*
	 * try to precache a NULL acl entry for files that don't have
	 * any xattrs or acls
	 */
	maybe_acls = acls_after_inode_item(leaf, path->slots[0],
					   btrfs_ino(inode), &first_xattr_slot);
	if (first_xattr_slot != -1) {
		path->slots[0] = first_xattr_slot;
		ret = btrfs_load_inode_props(inode, path);
		if (ret)
			btrfs_err(root->fs_info,
				  "error loading props for ino %llu (root %llu): %d",
				  btrfs_ino(inode),
				  root->root_key.objectid, ret);
	}
	btrfs_free_path(path);

	if (!maybe_acls)
		cache_no_acl(inode);

	switch (inode->i_mode & S_IFMT) {
	case S_IFREG:
		inode->i_mapping->a_ops = &btrfs_aops;
		BTRFS_I(inode)->io_tree.ops = &btrfs_extent_io_ops;
		inode->i_fop = &btrfs_file_operations;
		inode->i_op = &btrfs_file_inode_operations;
		break;
	case S_IFDIR:
		inode->i_fop = &btrfs_dir_file_operations;
		if (root == root->fs_info->tree_root)
			inode->i_op = &btrfs_dir_ro_inode_operations;
		else
			inode->i_op = &btrfs_dir_inode_operations;
		break;
	case S_IFLNK:
		inode->i_op = &btrfs_symlink_inode_operations;
		inode->i_mapping->a_ops = &btrfs_symlink_aops;
		break;
	default:
		inode->i_op = &btrfs_special_inode_operations;
		init_special_inode(inode, inode->i_mode, rdev);
		break;
	}

	btrfs_update_iflags(inode);
	return;

make_bad:
	btrfs_free_path(path);
	make_bad_inode(inode);
}

/*
 * given a leaf and an inode, copy the inode fields into the leaf
 */
static void fill_inode_item(struct btrfs_trans_handle *trans,
			    struct extent_buffer *leaf,
			    struct btrfs_inode_item *item,
			    struct inode *inode)
{
	struct btrfs_map_token token;

	btrfs_init_map_token(&token);

	btrfs_set_token_inode_uid(leaf, item, i_uid_read(inode), &token);
	btrfs_set_token_inode_gid(leaf, item, i_gid_read(inode), &token);
	btrfs_set_token_inode_size(leaf, item, BTRFS_I(inode)->disk_i_size,
				   &token);
	btrfs_set_token_inode_mode(leaf, item, inode->i_mode, &token);
	btrfs_set_token_inode_nlink(leaf, item, inode->i_nlink, &token);

	btrfs_set_token_timespec_sec(leaf, &item->atime,
				     inode->i_atime.tv_sec, &token);
	btrfs_set_token_timespec_nsec(leaf, &item->atime,
				      inode->i_atime.tv_nsec, &token);

	btrfs_set_token_timespec_sec(leaf, &item->mtime,
				     inode->i_mtime.tv_sec, &token);
	btrfs_set_token_timespec_nsec(leaf, &item->mtime,
				      inode->i_mtime.tv_nsec, &token);

	btrfs_set_token_timespec_sec(leaf, &item->ctime,
				     inode->i_ctime.tv_sec, &token);
	btrfs_set_token_timespec_nsec(leaf, &item->ctime,
				      inode->i_ctime.tv_nsec, &token);

	btrfs_set_token_timespec_sec(leaf, &item->otime,
				     BTRFS_I(inode)->i_otime.tv_sec, &token);
	btrfs_set_token_timespec_nsec(leaf, &item->otime,
				      BTRFS_I(inode)->i_otime.tv_nsec, &token);

	btrfs_set_token_inode_nbytes(leaf, item, inode_get_bytes(inode),
				     &token);
	btrfs_set_token_inode_generation(leaf, item, BTRFS_I(inode)->generation,
					 &token);
	btrfs_set_token_inode_sequence(leaf, item, inode->i_version, &token);
	btrfs_set_token_inode_transid(leaf, item, trans->transid, &token);
	btrfs_set_token_inode_rdev(leaf, item, inode->i_rdev, &token);
	btrfs_set_token_inode_flags(leaf, item, BTRFS_I(inode)->flags, &token);
	btrfs_set_token_inode_block_group(leaf, item, 0, &token);
}

/*
 * copy everything in the in-memory inode into the btree.
 */
static noinline int btrfs_update_inode_item(struct btrfs_trans_handle *trans,
				struct btrfs_root *root, struct inode *inode)
{
	struct btrfs_inode_item *inode_item;
	struct btrfs_path *path;
	struct extent_buffer *leaf;
	int ret;

	path = btrfs_alloc_path();
	if (!path)
		return -ENOMEM;

	path->leave_spinning = 1;
	ret = btrfs_lookup_inode(trans, root, path, &BTRFS_I(inode)->location,
				 1);
	if (ret) {
		if (ret > 0)
			ret = -ENOENT;
		goto failed;
	}

	leaf = path->nodes[0];
	inode_item = btrfs_item_ptr(leaf, path->slots[0],
				    struct btrfs_inode_item);

	fill_inode_item(trans, leaf, inode_item, inode);
	btrfs_mark_buffer_dirty(leaf);
	btrfs_set_inode_last_trans(trans, inode);
	ret = 0;
failed:
	btrfs_free_path(path);
	return ret;
}

/*
 * copy everything in the in-memory inode into the btree.
 */
noinline int btrfs_update_inode(struct btrfs_trans_handle *trans,
				struct btrfs_root *root, struct inode *inode)
{
	int ret;

	/*
	 * If the inode is a free space inode, we can deadlock during commit
	 * if we put it into the delayed code.
	 *
	 * The data relocation inode should also be directly updated
	 * without delay
	 */
	if (!btrfs_is_free_space_inode(inode)
	    && root->root_key.objectid != BTRFS_DATA_RELOC_TREE_OBJECTID
	    && !root->fs_info->log_root_recovering) {
		btrfs_update_root_times(trans, root);

		ret = btrfs_delayed_update_inode(trans, root, inode);
		if (!ret)
			btrfs_set_inode_last_trans(trans, inode);
		return ret;
	}

	return btrfs_update_inode_item(trans, root, inode);
}

noinline int btrfs_update_inode_fallback(struct btrfs_trans_handle *trans,
					 struct btrfs_root *root,
					 struct inode *inode)
{
	int ret;

	ret = btrfs_update_inode(trans, root, inode);
	if (ret == -ENOSPC)
		return btrfs_update_inode_item(trans, root, inode);
	return ret;
}

/*
 * unlink helper that gets used here in inode.c and in the tree logging
 * recovery code.  It remove a link in a directory with a given name, and
 * also drops the back refs in the inode to the directory
 */
static int __btrfs_unlink_inode(struct btrfs_trans_handle *trans,
				struct btrfs_root *root,
				struct inode *dir, struct inode *inode,
				const char *name, int name_len)
{
	struct btrfs_path *path;
	int ret = 0;
	struct extent_buffer *leaf;
	struct btrfs_dir_item *di;
	struct btrfs_key key;
	u64 index;
	u64 ino = btrfs_ino(inode);
	u64 dir_ino = btrfs_ino(dir);

	path = btrfs_alloc_path();
	if (!path) {
		ret = -ENOMEM;
		goto out;
	}

	path->leave_spinning = 1;
	di = btrfs_lookup_dir_item(trans, root, path, dir_ino,
				    name, name_len, -1);
	if (IS_ERR(di)) {
		ret = PTR_ERR(di);
		goto err;
	}
	if (!di) {
		ret = -ENOENT;
		goto err;
	}
	leaf = path->nodes[0];
	btrfs_dir_item_key_to_cpu(leaf, di, &key);
	ret = btrfs_delete_one_dir_name(trans, root, path, di);
	if (ret)
		goto err;
	btrfs_release_path(path);

	/*
	 * If we don't have dir index, we have to get it by looking up
	 * the inode ref, since we get the inode ref, remove it directly,
	 * it is unnecessary to do delayed deletion.
	 *
	 * But if we have dir index, needn't search inode ref to get it.
	 * Since the inode ref is close to the inode item, it is better
	 * that we delay to delete it, and just do this deletion when
	 * we update the inode item.
	 */
	if (BTRFS_I(inode)->dir_index) {
		ret = btrfs_delayed_delete_inode_ref(inode);
		if (!ret) {
			index = BTRFS_I(inode)->dir_index;
			goto skip_backref;
		}
	}

	ret = btrfs_del_inode_ref(trans, root, name, name_len, ino,
				  dir_ino, &index);
	if (ret) {
		btrfs_info(root->fs_info,
			"failed to delete reference to %.*s, inode %llu parent %llu",
			name_len, name, ino, dir_ino);
		btrfs_abort_transaction(trans, root, ret);
		goto err;
	}
skip_backref:
	ret = btrfs_delete_delayed_dir_index(trans, root, dir, index);
	if (ret) {
		btrfs_abort_transaction(trans, root, ret);
		goto err;
	}

	ret = btrfs_del_inode_ref_in_log(trans, root, name, name_len,
					 inode, dir_ino);
	if (ret != 0 && ret != -ENOENT) {
		btrfs_abort_transaction(trans, root, ret);
		goto err;
	}

	ret = btrfs_del_dir_entries_in_log(trans, root, name, name_len,
					   dir, index);
	if (ret == -ENOENT)
		ret = 0;
	else if (ret)
		btrfs_abort_transaction(trans, root, ret);
err:
	btrfs_free_path(path);
	if (ret)
		goto out;

	btrfs_i_size_write(dir, dir->i_size - name_len * 2);
	inode_inc_iversion(inode);
	inode_inc_iversion(dir);
	inode->i_ctime = dir->i_mtime = dir->i_ctime = CURRENT_TIME;
	ret = btrfs_update_inode(trans, root, dir);
out:
	return ret;
}

int btrfs_unlink_inode(struct btrfs_trans_handle *trans,
		       struct btrfs_root *root,
		       struct inode *dir, struct inode *inode,
		       const char *name, int name_len)
{
	int ret;
	ret = __btrfs_unlink_inode(trans, root, dir, inode, name, name_len);
	if (!ret) {
		drop_nlink(inode);
		ret = btrfs_update_inode(trans, root, inode);
	}
	return ret;
}

/*
 * helper to start transaction for unlink and rmdir.
 *
 * unlink and rmdir are special in btrfs, they do not always free space, so
 * if we cannot make our reservations the normal way try and see if there is
 * plenty of slack room in the global reserve to migrate, otherwise we cannot
 * allow the unlink to occur.
 */
static struct btrfs_trans_handle *__unlink_start_trans(struct inode *dir)
{
	struct btrfs_trans_handle *trans;
	struct btrfs_root *root = BTRFS_I(dir)->root;
	int ret;

	/*
	 * 1 for the possible orphan item
	 * 1 for the dir item
	 * 1 for the dir index
	 * 1 for the inode ref
	 * 1 for the inode
	 */
	trans = btrfs_start_transaction(root, 5);
	if (!IS_ERR(trans) || PTR_ERR(trans) != -ENOSPC)
		return trans;

	if (PTR_ERR(trans) == -ENOSPC) {
		u64 num_bytes = btrfs_calc_trans_metadata_size(root, 5);

		trans = btrfs_start_transaction(root, 0);
		if (IS_ERR(trans))
			return trans;
		ret = btrfs_cond_migrate_bytes(root->fs_info,
					       &root->fs_info->trans_block_rsv,
					       num_bytes, 5);
		if (ret) {
			btrfs_end_transaction(trans, root);
			return ERR_PTR(ret);
		}
		trans->block_rsv = &root->fs_info->trans_block_rsv;
		trans->bytes_reserved = num_bytes;
	}
	return trans;
}

static int btrfs_unlink(struct inode *dir, struct dentry *dentry)
{
	struct btrfs_root *root = BTRFS_I(dir)->root;
	struct btrfs_trans_handle *trans;
	struct inode *inode = d_inode(dentry);
	int ret;

	trans = __unlink_start_trans(dir);
	if (IS_ERR(trans))
		return PTR_ERR(trans);

	btrfs_record_unlink_dir(trans, dir, d_inode(dentry), 0);

	ret = btrfs_unlink_inode(trans, root, dir, d_inode(dentry),
				 dentry->d_name.name, dentry->d_name.len);
	if (ret)
		goto out;

	if (inode->i_nlink == 0) {
		ret = btrfs_orphan_add(trans, inode);
		if (ret)
			goto out;
	}

out:
	btrfs_end_transaction(trans, root);
	btrfs_btree_balance_dirty(root);
	return ret;
}

int btrfs_unlink_subvol(struct btrfs_trans_handle *trans,
			struct btrfs_root *root,
			struct inode *dir, u64 objectid,
			const char *name, int name_len)
{
	struct btrfs_path *path;
	struct extent_buffer *leaf;
	struct btrfs_dir_item *di;
	struct btrfs_key key;
	u64 index;
	int ret;
	u64 dir_ino = btrfs_ino(dir);

	path = btrfs_alloc_path();
	if (!path)
		return -ENOMEM;

	di = btrfs_lookup_dir_item(trans, root, path, dir_ino,
				   name, name_len, -1);
	if (IS_ERR_OR_NULL(di)) {
		if (!di)
			ret = -ENOENT;
		else
			ret = PTR_ERR(di);
		goto out;
	}

	leaf = path->nodes[0];
	btrfs_dir_item_key_to_cpu(leaf, di, &key);
	WARN_ON(key.type != BTRFS_ROOT_ITEM_KEY || key.objectid != objectid);
	ret = btrfs_delete_one_dir_name(trans, root, path, di);
	if (ret) {
		btrfs_abort_transaction(trans, root, ret);
		goto out;
	}
	btrfs_release_path(path);

	ret = btrfs_del_root_ref(trans, root->fs_info->tree_root,
				 objectid, root->root_key.objectid,
				 dir_ino, &index, name, name_len);
	if (ret < 0) {
		if (ret != -ENOENT) {
			btrfs_abort_transaction(trans, root, ret);
			goto out;
		}
		di = btrfs_search_dir_index_item(root, path, dir_ino,
						 name, name_len);
		if (IS_ERR_OR_NULL(di)) {
			if (!di)
				ret = -ENOENT;
			else
				ret = PTR_ERR(di);
			btrfs_abort_transaction(trans, root, ret);
			goto out;
		}

		leaf = path->nodes[0];
		btrfs_item_key_to_cpu(leaf, &key, path->slots[0]);
		btrfs_release_path(path);
		index = key.offset;
	}
	btrfs_release_path(path);

	ret = btrfs_delete_delayed_dir_index(trans, root, dir, index);
	if (ret) {
		btrfs_abort_transaction(trans, root, ret);
		goto out;
	}

	btrfs_i_size_write(dir, dir->i_size - name_len * 2);
	inode_inc_iversion(dir);
	dir->i_mtime = dir->i_ctime = CURRENT_TIME;
	ret = btrfs_update_inode_fallback(trans, root, dir);
	if (ret)
		btrfs_abort_transaction(trans, root, ret);
out:
	btrfs_free_path(path);
	return ret;
}

static int btrfs_rmdir(struct inode *dir, struct dentry *dentry)
{
	struct inode *inode = d_inode(dentry);
	int err = 0;
	struct btrfs_root *root = BTRFS_I(dir)->root;
	struct btrfs_trans_handle *trans;

	if (inode->i_size > BTRFS_EMPTY_DIR_SIZE)
		return -ENOTEMPTY;
	if (btrfs_ino(inode) == BTRFS_FIRST_FREE_OBJECTID)
		return -EPERM;

	trans = __unlink_start_trans(dir);
	if (IS_ERR(trans))
		return PTR_ERR(trans);

	if (unlikely(btrfs_ino(inode) == BTRFS_EMPTY_SUBVOL_DIR_OBJECTID)) {
		err = btrfs_unlink_subvol(trans, root, dir,
					  BTRFS_I(inode)->location.objectid,
					  dentry->d_name.name,
					  dentry->d_name.len);
		goto out;
	}

	err = btrfs_orphan_add(trans, inode);
	if (err)
		goto out;

	/* now the directory is empty */
	err = btrfs_unlink_inode(trans, root, dir, d_inode(dentry),
				 dentry->d_name.name, dentry->d_name.len);
	if (!err)
		btrfs_i_size_write(inode, 0);
out:
	btrfs_end_transaction(trans, root);
	btrfs_btree_balance_dirty(root);

	return err;
}

static int truncate_space_check(struct btrfs_trans_handle *trans,
				struct btrfs_root *root,
				u64 bytes_deleted)
{
	int ret;

	bytes_deleted = btrfs_csum_bytes_to_leaves(root, bytes_deleted);
	ret = btrfs_block_rsv_add(root, &root->fs_info->trans_block_rsv,
				  bytes_deleted, BTRFS_RESERVE_NO_FLUSH);
	if (!ret)
		trans->bytes_reserved += bytes_deleted;
	return ret;

}

/*
 * this can truncate away extent items, csum items and directory items.
 * It starts at a high offset and removes keys until it can't find
 * any higher than new_size
 *
 * csum items that cross the new i_size are truncated to the new size
 * as well.
 *
 * min_type is the minimum key type to truncate down to.  If set to 0, this
 * will kill all the items on this inode, including the INODE_ITEM_KEY.
 */
int btrfs_truncate_inode_items(struct btrfs_trans_handle *trans,
			       struct btrfs_root *root,
			       struct inode *inode,
			       u64 new_size, u32 min_type)
{
	struct btrfs_path *path;
	struct extent_buffer *leaf;
	struct btrfs_file_extent_item *fi;
	struct btrfs_key key;
	struct btrfs_key found_key;
	u64 extent_start = 0;
	u64 extent_num_bytes = 0;
	u64 extent_offset = 0;
	u64 item_end = 0;
	u64 last_size = new_size;
	u32 found_type = (u8)-1;
	int found_extent;
	int del_item;
	int pending_del_nr = 0;
	int pending_del_slot = 0;
	int extent_type = -1;
	int ret;
	int err = 0;
	u64 ino = btrfs_ino(inode);
	u64 bytes_deleted = 0;
	bool be_nice = 0;
	bool should_throttle = 0;
	bool should_end = 0;

	BUG_ON(new_size > 0 && min_type != BTRFS_EXTENT_DATA_KEY);

	/*
	 * for non-free space inodes and ref cows, we want to back off from
	 * time to time
	 */
	if (!btrfs_is_free_space_inode(inode) &&
	    test_bit(BTRFS_ROOT_REF_COWS, &root->state))
		be_nice = 1;

	path = btrfs_alloc_path();
	if (!path)
		return -ENOMEM;
	path->reada = -1;

	/*
	 * We want to drop from the next block forward in case this new size is
	 * not block aligned since we will be keeping the last block of the
	 * extent just the way it is.
	 */
	if (test_bit(BTRFS_ROOT_REF_COWS, &root->state) ||
	    root == root->fs_info->tree_root)
		btrfs_drop_extent_cache(inode, ALIGN(new_size,
					root->sectorsize), (u64)-1, 0);

	/*
	 * This function is also used to drop the items in the log tree before
	 * we relog the inode, so if root != BTRFS_I(inode)->root, it means
	 * it is used to drop the loged items. So we shouldn't kill the delayed
	 * items.
	 */
	if (min_type == 0 && root == BTRFS_I(inode)->root)
		btrfs_kill_delayed_inode_items(inode);

	key.objectid = ino;
	key.offset = (u64)-1;
	key.type = (u8)-1;

search_again:
	/*
	 * with a 16K leaf size and 128MB extents, you can actually queue
	 * up a huge file in a single leaf.  Most of the time that
	 * bytes_deleted is > 0, it will be huge by the time we get here
	 */
	if (be_nice && bytes_deleted > 32 * 1024 * 1024) {
		if (btrfs_should_end_transaction(trans, root)) {
			err = -EAGAIN;
			goto error;
		}
	}


	path->leave_spinning = 1;
	ret = btrfs_search_slot(trans, root, &key, path, -1, 1);
	if (ret < 0) {
		err = ret;
		goto out;
	}

	if (ret > 0) {
		/* there are no items in the tree for us to truncate, we're
		 * done
		 */
		if (path->slots[0] == 0)
			goto out;
		path->slots[0]--;
	}

	while (1) {
		fi = NULL;
		leaf = path->nodes[0];
		btrfs_item_key_to_cpu(leaf, &found_key, path->slots[0]);
		found_type = found_key.type;

		if (found_key.objectid != ino)
			break;

		if (found_type < min_type)
			break;

		item_end = found_key.offset;
		if (found_type == BTRFS_EXTENT_DATA_KEY) {
			fi = btrfs_item_ptr(leaf, path->slots[0],
					    struct btrfs_file_extent_item);
			extent_type = btrfs_file_extent_type(leaf, fi);
			if (extent_type != BTRFS_FILE_EXTENT_INLINE) {
				item_end +=
				    btrfs_file_extent_num_bytes(leaf, fi);
			} else if (extent_type == BTRFS_FILE_EXTENT_INLINE) {
				item_end += btrfs_file_extent_inline_len(leaf,
							 path->slots[0], fi);
			}
			item_end--;
		}
		if (found_type > min_type) {
			del_item = 1;
		} else {
			if (item_end < new_size)
				break;
			if (found_key.offset >= new_size)
				del_item = 1;
			else
				del_item = 0;
		}
		found_extent = 0;
		/* FIXME, shrink the extent if the ref count is only 1 */
		if (found_type != BTRFS_EXTENT_DATA_KEY)
			goto delete;

		if (del_item)
			last_size = found_key.offset;
		else
			last_size = new_size;

		if (extent_type != BTRFS_FILE_EXTENT_INLINE) {
			u64 num_dec;
			extent_start = btrfs_file_extent_disk_bytenr(leaf, fi);
			if (!del_item) {
				u64 orig_num_bytes =
					btrfs_file_extent_num_bytes(leaf, fi);
				extent_num_bytes = ALIGN(new_size -
						found_key.offset,
						root->sectorsize);
				btrfs_set_file_extent_num_bytes(leaf, fi,
							 extent_num_bytes);
				num_dec = (orig_num_bytes -
					   extent_num_bytes);
				if (test_bit(BTRFS_ROOT_REF_COWS,
					     &root->state) &&
				    extent_start != 0)
					inode_sub_bytes(inode, num_dec);
				btrfs_mark_buffer_dirty(leaf);
			} else {
				extent_num_bytes =
					btrfs_file_extent_disk_num_bytes(leaf,
									 fi);
				extent_offset = found_key.offset -
					btrfs_file_extent_offset(leaf, fi);

				/* FIXME blocksize != 4096 */
				num_dec = btrfs_file_extent_num_bytes(leaf, fi);
				if (extent_start != 0) {
					found_extent = 1;
					if (test_bit(BTRFS_ROOT_REF_COWS,
						     &root->state))
						inode_sub_bytes(inode, num_dec);
				}
			}
		} else if (extent_type == BTRFS_FILE_EXTENT_INLINE) {
			/*
			 * we can't truncate inline items that have had
			 * special encodings
			 */
			if (!del_item &&
			    btrfs_file_extent_compression(leaf, fi) == 0 &&
			    btrfs_file_extent_encryption(leaf, fi) == 0 &&
			    btrfs_file_extent_other_encoding(leaf, fi) == 0) {
				u32 size = new_size - found_key.offset;

				if (test_bit(BTRFS_ROOT_REF_COWS, &root->state))
					inode_sub_bytes(inode, item_end + 1 -
							new_size);

				/*
				 * update the ram bytes to properly reflect
				 * the new size of our item
				 */
				btrfs_set_file_extent_ram_bytes(leaf, fi, size);
				size =
				    btrfs_file_extent_calc_inline_size(size);
				btrfs_truncate_item(root, path, size, 1);
			} else if (test_bit(BTRFS_ROOT_REF_COWS,
					    &root->state)) {
				inode_sub_bytes(inode, item_end + 1 -
						found_key.offset);
			}
		}
delete:
		if (del_item) {
			if (!pending_del_nr) {
				/* no pending yet, add ourselves */
				pending_del_slot = path->slots[0];
				pending_del_nr = 1;
			} else if (pending_del_nr &&
				   path->slots[0] + 1 == pending_del_slot) {
				/* hop on the pending chunk */
				pending_del_nr++;
				pending_del_slot = path->slots[0];
			} else {
				BUG();
			}
		} else {
			break;
		}
		should_throttle = 0;

		if (found_extent &&
		    (test_bit(BTRFS_ROOT_REF_COWS, &root->state) ||
		     root == root->fs_info->tree_root)) {
			btrfs_set_path_blocking(path);
			bytes_deleted += extent_num_bytes;
			ret = btrfs_free_extent(trans, root, extent_start,
						extent_num_bytes, 0,
						btrfs_header_owner(leaf),
						ino, extent_offset, 0);
			BUG_ON(ret);
			if (btrfs_should_throttle_delayed_refs(trans, root))
				btrfs_async_run_delayed_refs(root,
					trans->delayed_ref_updates * 2, 0);
			if (be_nice) {
				if (truncate_space_check(trans, root,
							 extent_num_bytes)) {
					should_end = 1;
				}
				if (btrfs_should_throttle_delayed_refs(trans,
								       root)) {
					should_throttle = 1;
				}
			}
		}

		if (found_type == BTRFS_INODE_ITEM_KEY)
			break;

		if (path->slots[0] == 0 ||
		    path->slots[0] != pending_del_slot ||
		    should_throttle || should_end) {
			if (pending_del_nr) {
				ret = btrfs_del_items(trans, root, path,
						pending_del_slot,
						pending_del_nr);
				if (ret) {
					btrfs_abort_transaction(trans,
								root, ret);
					goto error;
				}
				pending_del_nr = 0;
			}
			btrfs_release_path(path);
			if (should_throttle) {
				unsigned long updates = trans->delayed_ref_updates;
				if (updates) {
					trans->delayed_ref_updates = 0;
					ret = btrfs_run_delayed_refs(trans, root, updates * 2);
					if (ret && !err)
						err = ret;
				}
			}
			/*
			 * if we failed to refill our space rsv, bail out
			 * and let the transaction restart
			 */
			if (should_end) {
				err = -EAGAIN;
				goto error;
			}
			goto search_again;
		} else {
			path->slots[0]--;
		}
	}
out:
	if (pending_del_nr) {
		ret = btrfs_del_items(trans, root, path, pending_del_slot,
				      pending_del_nr);
		if (ret)
			btrfs_abort_transaction(trans, root, ret);
	}
error:
	if (root->root_key.objectid != BTRFS_TREE_LOG_OBJECTID)
		btrfs_ordered_update_i_size(inode, last_size, NULL);

	btrfs_free_path(path);

	if (be_nice && bytes_deleted > 32 * 1024 * 1024) {
		unsigned long updates = trans->delayed_ref_updates;
		if (updates) {
			trans->delayed_ref_updates = 0;
			ret = btrfs_run_delayed_refs(trans, root, updates * 2);
			if (ret && !err)
				err = ret;
		}
	}
	return err;
}

/*
 * btrfs_truncate_page - read, zero a chunk and write a page
 * @inode - inode that we're zeroing
 * @from - the offset to start zeroing
 * @len - the length to zero, 0 to zero the entire range respective to the
 *	offset
 * @front - zero up to the offset instead of from the offset on
 *
 * This will find the page for the "from" offset and cow the page and zero the
 * part we want to zero.  This is used with truncate and hole punching.
 */
int btrfs_truncate_page(struct inode *inode, loff_t from, loff_t len,
			int front)
{
	struct address_space *mapping = inode->i_mapping;
	struct btrfs_root *root = BTRFS_I(inode)->root;
	struct extent_io_tree *io_tree = &BTRFS_I(inode)->io_tree;
	struct btrfs_ordered_extent *ordered;
	struct extent_state *cached_state = NULL;
	char *kaddr;
	u32 blocksize = root->sectorsize;
	pgoff_t index = from >> PAGE_CACHE_SHIFT;
	unsigned offset = from & (PAGE_CACHE_SIZE-1);
	struct page *page;
	gfp_t mask = btrfs_alloc_write_mask(mapping);
	int ret = 0;
	u64 page_start;
	u64 page_end;

	if ((offset & (blocksize - 1)) == 0 &&
	    (!len || ((len & (blocksize - 1)) == 0)))
		goto out;
	ret = btrfs_delalloc_reserve_space(inode, PAGE_CACHE_SIZE);
	if (ret)
		goto out;

again:
	page = find_or_create_page(mapping, index, mask);
	if (!page) {
		btrfs_delalloc_release_space(inode, PAGE_CACHE_SIZE);
		ret = -ENOMEM;
		goto out;
	}

	page_start = page_offset(page);
	page_end = page_start + PAGE_CACHE_SIZE - 1;

	if (!PageUptodate(page)) {
		ret = btrfs_readpage(NULL, page);
		lock_page(page);
		if (page->mapping != mapping) {
			unlock_page(page);
			page_cache_release(page);
			goto again;
		}
		if (!PageUptodate(page)) {
			ret = -EIO;
			goto out_unlock;
		}
	}
	wait_on_page_writeback(page);

	lock_extent_bits(io_tree, page_start, page_end, 0, &cached_state);
	set_page_extent_mapped(page);

	ordered = btrfs_lookup_ordered_extent(inode, page_start);
	if (ordered) {
		unlock_extent_cached(io_tree, page_start, page_end,
				     &cached_state, GFP_NOFS);
		unlock_page(page);
		page_cache_release(page);
		btrfs_start_ordered_extent(inode, ordered, 1);
		btrfs_put_ordered_extent(ordered);
		goto again;
	}

	clear_extent_bit(&BTRFS_I(inode)->io_tree, page_start, page_end,
			  EXTENT_DIRTY | EXTENT_DELALLOC |
			  EXTENT_DO_ACCOUNTING | EXTENT_DEFRAG,
			  0, 0, &cached_state, GFP_NOFS);

	ret = btrfs_set_extent_delalloc(inode, page_start, page_end,
					&cached_state);
	if (ret) {
		unlock_extent_cached(io_tree, page_start, page_end,
				     &cached_state, GFP_NOFS);
		goto out_unlock;
	}

	if (offset != PAGE_CACHE_SIZE) {
		if (!len)
			len = PAGE_CACHE_SIZE - offset;
		kaddr = kmap(page);
		if (front)
			memset(kaddr, 0, offset);
		else
			memset(kaddr + offset, 0, len);
		flush_dcache_page(page);
		kunmap(page);
	}
	ClearPageChecked(page);
	set_page_dirty(page);
	unlock_extent_cached(io_tree, page_start, page_end, &cached_state,
			     GFP_NOFS);

out_unlock:
	if (ret)
		btrfs_delalloc_release_space(inode, PAGE_CACHE_SIZE);
	unlock_page(page);
	page_cache_release(page);
out:
	return ret;
}

static int maybe_insert_hole(struct btrfs_root *root, struct inode *inode,
			     u64 offset, u64 len)
{
	struct btrfs_trans_handle *trans;
	int ret;

	/*
	 * Still need to make sure the inode looks like it's been updated so
	 * that any holes get logged if we fsync.
	 */
	if (btrfs_fs_incompat(root->fs_info, NO_HOLES)) {
		BTRFS_I(inode)->last_trans = root->fs_info->generation;
		BTRFS_I(inode)->last_sub_trans = root->log_transid;
		BTRFS_I(inode)->last_log_commit = root->last_log_commit;
		return 0;
	}

	/*
	 * 1 - for the one we're dropping
	 * 1 - for the one we're adding
	 * 1 - for updating the inode.
	 */
	trans = btrfs_start_transaction(root, 3);
	if (IS_ERR(trans))
		return PTR_ERR(trans);

	ret = btrfs_drop_extents(trans, root, inode, offset, offset + len, 1);
	if (ret) {
		btrfs_abort_transaction(trans, root, ret);
		btrfs_end_transaction(trans, root);
		return ret;
	}

	ret = btrfs_insert_file_extent(trans, root, btrfs_ino(inode), offset,
				       0, 0, len, 0, len, 0, 0, 0);
	if (ret)
		btrfs_abort_transaction(trans, root, ret);
	else
		btrfs_update_inode(trans, root, inode);
	btrfs_end_transaction(trans, root);
	return ret;
}

/*
 * This function puts in dummy file extents for the area we're creating a hole
 * for.  So if we are truncating this file to a larger size we need to insert
 * these file extents so that btrfs_get_extent will return a EXTENT_MAP_HOLE for
 * the range between oldsize and size
 */
int btrfs_cont_expand(struct inode *inode, loff_t oldsize, loff_t size)
{
	struct btrfs_root *root = BTRFS_I(inode)->root;
	struct extent_io_tree *io_tree = &BTRFS_I(inode)->io_tree;
	struct extent_map *em = NULL;
	struct extent_state *cached_state = NULL;
	struct extent_map_tree *em_tree = &BTRFS_I(inode)->extent_tree;
	u64 hole_start = ALIGN(oldsize, root->sectorsize);
	u64 block_end = ALIGN(size, root->sectorsize);
	u64 last_byte;
	u64 cur_offset;
	u64 hole_size;
	int err = 0;

	/*
	 * If our size started in the middle of a page we need to zero out the
	 * rest of the page before we expand the i_size, otherwise we could
	 * expose stale data.
	 */
	err = btrfs_truncate_page(inode, oldsize, 0, 0);
	if (err)
		return err;

	if (size <= hole_start)
		return 0;

	while (1) {
		struct btrfs_ordered_extent *ordered;

		lock_extent_bits(io_tree, hole_start, block_end - 1, 0,
				 &cached_state);
		ordered = btrfs_lookup_ordered_range(inode, hole_start,
						     block_end - hole_start);
		if (!ordered)
			break;
		unlock_extent_cached(io_tree, hole_start, block_end - 1,
				     &cached_state, GFP_NOFS);
		btrfs_start_ordered_extent(inode, ordered, 1);
		btrfs_put_ordered_extent(ordered);
	}

	cur_offset = hole_start;
	while (1) {
		em = btrfs_get_extent(inode, NULL, 0, cur_offset,
				block_end - cur_offset, 0);
		if (IS_ERR(em)) {
			err = PTR_ERR(em);
			em = NULL;
			break;
		}
		last_byte = min(extent_map_end(em), block_end);
		last_byte = ALIGN(last_byte , root->sectorsize);
		if (!test_bit(EXTENT_FLAG_PREALLOC, &em->flags)) {
			struct extent_map *hole_em;
			hole_size = last_byte - cur_offset;

			err = maybe_insert_hole(root, inode, cur_offset,
						hole_size);
			if (err)
				break;
			btrfs_drop_extent_cache(inode, cur_offset,
						cur_offset + hole_size - 1, 0);
			hole_em = alloc_extent_map();
			if (!hole_em) {
				set_bit(BTRFS_INODE_NEEDS_FULL_SYNC,
					&BTRFS_I(inode)->runtime_flags);
				goto next;
			}
			hole_em->start = cur_offset;
			hole_em->len = hole_size;
			hole_em->orig_start = cur_offset;

			hole_em->block_start = EXTENT_MAP_HOLE;
			hole_em->block_len = 0;
			hole_em->orig_block_len = 0;
			hole_em->ram_bytes = hole_size;
			hole_em->bdev = root->fs_info->fs_devices->latest_bdev;
			hole_em->compress_type = BTRFS_COMPRESS_NONE;
			hole_em->generation = root->fs_info->generation;

			while (1) {
				write_lock(&em_tree->lock);
				err = add_extent_mapping(em_tree, hole_em, 1);
				write_unlock(&em_tree->lock);
				if (err != -EEXIST)
					break;
				btrfs_drop_extent_cache(inode, cur_offset,
							cur_offset +
							hole_size - 1, 0);
			}
			free_extent_map(hole_em);
		}
next:
		free_extent_map(em);
		em = NULL;
		cur_offset = last_byte;
		if (cur_offset >= block_end)
			break;
	}
	free_extent_map(em);
	unlock_extent_cached(io_tree, hole_start, block_end - 1, &cached_state,
			     GFP_NOFS);
	return err;
}

static int wait_snapshoting_atomic_t(atomic_t *a)
{
	schedule();
	return 0;
}

static void wait_for_snapshot_creation(struct btrfs_root *root)
{
	while (true) {
		int ret;

		ret = btrfs_start_write_no_snapshoting(root);
		if (ret)
			break;
		wait_on_atomic_t(&root->will_be_snapshoted,
				 wait_snapshoting_atomic_t,
				 TASK_UNINTERRUPTIBLE);
	}
}

static int btrfs_setsize(struct inode *inode, struct iattr *attr)
{
	struct btrfs_root *root = BTRFS_I(inode)->root;
	struct btrfs_trans_handle *trans;
	loff_t oldsize = i_size_read(inode);
	loff_t newsize = attr->ia_size;
	int mask = attr->ia_valid;
	int ret;

	/*
	 * The regular truncate() case without ATTR_CTIME and ATTR_MTIME is a
	 * special case where we need to update the times despite not having
	 * these flags set.  For all other operations the VFS set these flags
	 * explicitly if it wants a timestamp update.
	 */
	if (newsize != oldsize) {
		inode_inc_iversion(inode);
		if (!(mask & (ATTR_CTIME | ATTR_MTIME)))
			inode->i_ctime = inode->i_mtime =
				current_fs_time(inode->i_sb);
	}

	if (newsize > oldsize) {
		truncate_pagecache(inode, newsize);
		/*
		 * Don't do an expanding truncate while snapshoting is ongoing.
		 * This is to ensure the snapshot captures a fully consistent
		 * state of this file - if the snapshot captures this expanding
		 * truncation, it must capture all writes that happened before
		 * this truncation.
		 */
		wait_for_snapshot_creation(root);
		ret = btrfs_cont_expand(inode, oldsize, newsize);
		if (ret) {
			btrfs_end_write_no_snapshoting(root);
			return ret;
		}

		trans = btrfs_start_transaction(root, 1);
		if (IS_ERR(trans)) {
			btrfs_end_write_no_snapshoting(root);
			return PTR_ERR(trans);
		}

		i_size_write(inode, newsize);
		btrfs_ordered_update_i_size(inode, i_size_read(inode), NULL);
		ret = btrfs_update_inode(trans, root, inode);
		btrfs_end_write_no_snapshoting(root);
		btrfs_end_transaction(trans, root);
	} else {

		/*
		 * We're truncating a file that used to have good data down to
		 * zero. Make sure it gets into the ordered flush list so that
		 * any new writes get down to disk quickly.
		 */
		if (newsize == 0)
			set_bit(BTRFS_INODE_ORDERED_DATA_CLOSE,
				&BTRFS_I(inode)->runtime_flags);

		/*
		 * 1 for the orphan item we're going to add
		 * 1 for the orphan item deletion.
		 */
		trans = btrfs_start_transaction(root, 2);
		if (IS_ERR(trans))
			return PTR_ERR(trans);

		/*
		 * We need to do this in case we fail at _any_ point during the
		 * actual truncate.  Once we do the truncate_setsize we could
		 * invalidate pages which forces any outstanding ordered io to
		 * be instantly completed which will give us extents that need
		 * to be truncated.  If we fail to get an orphan inode down we
		 * could have left over extents that were never meant to live,
		 * so we need to garuntee from this point on that everything
		 * will be consistent.
		 */
		ret = btrfs_orphan_add(trans, inode);
		btrfs_end_transaction(trans, root);
		if (ret)
			return ret;

		/* we don't support swapfiles, so vmtruncate shouldn't fail */
		truncate_setsize(inode, newsize);

		/* Disable nonlocked read DIO to avoid the end less truncate */
		btrfs_inode_block_unlocked_dio(inode);
		inode_dio_wait(inode);
		btrfs_inode_resume_unlocked_dio(inode);

		ret = btrfs_truncate(inode);
		if (ret && inode->i_nlink) {
			int err;

			/*
			 * failed to truncate, disk_i_size is only adjusted down
			 * as we remove extents, so it should represent the true
			 * size of the inode, so reset the in memory size and
			 * delete our orphan entry.
			 */
			trans = btrfs_join_transaction(root);
			if (IS_ERR(trans)) {
				btrfs_orphan_del(NULL, inode);
				return ret;
			}
			i_size_write(inode, BTRFS_I(inode)->disk_i_size);
			err = btrfs_orphan_del(trans, inode);
			if (err)
				btrfs_abort_transaction(trans, root, err);
			btrfs_end_transaction(trans, root);
		}
	}

	return ret;
}

static int btrfs_setattr(struct dentry *dentry, struct iattr *attr)
{
	struct inode *inode = d_inode(dentry);
	struct btrfs_root *root = BTRFS_I(inode)->root;
	int err;

	if (btrfs_root_readonly(root))
		return -EROFS;

	err = inode_change_ok(inode, attr);
	if (err)
		return err;

	if (S_ISREG(inode->i_mode) && (attr->ia_valid & ATTR_SIZE)) {
		err = btrfs_setsize(inode, attr);
		if (err)
			return err;
	}

	if (attr->ia_valid) {
		setattr_copy(inode, attr);
		inode_inc_iversion(inode);
		err = btrfs_dirty_inode(inode);

		if (!err && attr->ia_valid & ATTR_MODE)
			err = posix_acl_chmod(inode, inode->i_mode);
	}

	return err;
}

/*
 * While truncating the inode pages during eviction, we get the VFS calling
 * btrfs_invalidatepage() against each page of the inode. This is slow because
 * the calls to btrfs_invalidatepage() result in a huge amount of calls to
 * lock_extent_bits() and clear_extent_bit(), which keep merging and splitting
 * extent_state structures over and over, wasting lots of time.
 *
 * Therefore if the inode is being evicted, let btrfs_invalidatepage() skip all
 * those expensive operations on a per page basis and do only the ordered io
 * finishing, while we release here the extent_map and extent_state structures,
 * without the excessive merging and splitting.
 */
static void evict_inode_truncate_pages(struct inode *inode)
{
	struct extent_io_tree *io_tree = &BTRFS_I(inode)->io_tree;
	struct extent_map_tree *map_tree = &BTRFS_I(inode)->extent_tree;
	struct rb_node *node;

	ASSERT(inode->i_state & I_FREEING);
	truncate_inode_pages_final(&inode->i_data);

	write_lock(&map_tree->lock);
	while (!RB_EMPTY_ROOT(&map_tree->map)) {
		struct extent_map *em;

		node = rb_first(&map_tree->map);
		em = rb_entry(node, struct extent_map, rb_node);
		clear_bit(EXTENT_FLAG_PINNED, &em->flags);
		clear_bit(EXTENT_FLAG_LOGGING, &em->flags);
		remove_extent_mapping(map_tree, em);
		free_extent_map(em);
		if (need_resched()) {
			write_unlock(&map_tree->lock);
			cond_resched();
			write_lock(&map_tree->lock);
		}
	}
	write_unlock(&map_tree->lock);

	/*
	 * Keep looping until we have no more ranges in the io tree.
	 * We can have ongoing bios started by readpages (called from readahead)
	 * that have their endio callback (extent_io.c:end_bio_extent_readpage)
	 * still in progress (unlocked the pages in the bio but did not yet
	 * unlocked the ranges in the io tree). Therefore this means some
	 * ranges can still be locked and eviction started because before
	 * submitting those bios, which are executed by a separate task (work
	 * queue kthread), inode references (inode->i_count) were not taken
	 * (which would be dropped in the end io callback of each bio).
	 * Therefore here we effectively end up waiting for those bios and
	 * anyone else holding locked ranges without having bumped the inode's
	 * reference count - if we don't do it, when they access the inode's
	 * io_tree to unlock a range it may be too late, leading to an
	 * use-after-free issue.
	 */
	spin_lock(&io_tree->lock);
	while (!RB_EMPTY_ROOT(&io_tree->state)) {
		struct extent_state *state;
		struct extent_state *cached_state = NULL;
		u64 start;
		u64 end;

		node = rb_first(&io_tree->state);
		state = rb_entry(node, struct extent_state, rb_node);
		start = state->start;
		end = state->end;
		spin_unlock(&io_tree->lock);

		lock_extent_bits(io_tree, start, end, 0, &cached_state);
		clear_extent_bit(io_tree, start, end,
				 EXTENT_LOCKED | EXTENT_DIRTY |
				 EXTENT_DELALLOC | EXTENT_DO_ACCOUNTING |
				 EXTENT_DEFRAG, 1, 1,
				 &cached_state, GFP_NOFS);

		cond_resched();
		spin_lock(&io_tree->lock);
	}
	spin_unlock(&io_tree->lock);
}

void btrfs_evict_inode(struct inode *inode)
{
	struct btrfs_trans_handle *trans;
	struct btrfs_root *root = BTRFS_I(inode)->root;
	struct btrfs_block_rsv *rsv, *global_rsv;
	int steal_from_global = 0;
	u64 min_size = btrfs_calc_trunc_metadata_size(root, 1);
	int ret;

	trace_btrfs_inode_evict(inode);

	evict_inode_truncate_pages(inode);

	if (inode->i_nlink &&
	    ((btrfs_root_refs(&root->root_item) != 0 &&
	      root->root_key.objectid != BTRFS_ROOT_TREE_OBJECTID) ||
	     btrfs_is_free_space_inode(inode)))
		goto no_delete;

	if (is_bad_inode(inode)) {
		btrfs_orphan_del(NULL, inode);
		goto no_delete;
	}
	/* do we really want it for ->i_nlink > 0 and zero btrfs_root_refs? */
	btrfs_wait_ordered_range(inode, 0, (u64)-1);

	btrfs_free_io_failure_record(inode, 0, (u64)-1);

	if (root->fs_info->log_root_recovering) {
		BUG_ON(test_bit(BTRFS_INODE_HAS_ORPHAN_ITEM,
				 &BTRFS_I(inode)->runtime_flags));
		goto no_delete;
	}

	if (inode->i_nlink > 0) {
		BUG_ON(btrfs_root_refs(&root->root_item) != 0 &&
		       root->root_key.objectid != BTRFS_ROOT_TREE_OBJECTID);
		goto no_delete;
	}

	ret = btrfs_commit_inode_delayed_inode(inode);
	if (ret) {
		btrfs_orphan_del(NULL, inode);
		goto no_delete;
	}

	rsv = btrfs_alloc_block_rsv(root, BTRFS_BLOCK_RSV_TEMP);
	if (!rsv) {
		btrfs_orphan_del(NULL, inode);
		goto no_delete;
	}
	rsv->size = min_size;
	rsv->failfast = 1;
	global_rsv = &root->fs_info->global_block_rsv;

	btrfs_i_size_write(inode, 0);

	/*
	 * This is a bit simpler than btrfs_truncate since we've already
	 * reserved our space for our orphan item in the unlink, so we just
	 * need to reserve some slack space in case we add bytes and update
	 * inode item when doing the truncate.
	 */
	while (1) {
		ret = btrfs_block_rsv_refill(root, rsv, min_size,
					     BTRFS_RESERVE_FLUSH_LIMIT);

		/*
		 * Try and steal from the global reserve since we will
		 * likely not use this space anyway, we want to try as
		 * hard as possible to get this to work.
		 */
		if (ret)
			steal_from_global++;
		else
			steal_from_global = 0;
		ret = 0;

		/*
		 * steal_from_global == 0: we reserved stuff, hooray!
		 * steal_from_global == 1: we didn't reserve stuff, boo!
		 * steal_from_global == 2: we've committed, still not a lot of
		 * room but maybe we'll have room in the global reserve this
		 * time.
		 * steal_from_global == 3: abandon all hope!
		 */
		if (steal_from_global > 2) {
			btrfs_warn(root->fs_info,
				"Could not get space for a delete, will truncate on mount %d",
				ret);
			btrfs_orphan_del(NULL, inode);
			btrfs_free_block_rsv(root, rsv);
			goto no_delete;
		}

		trans = btrfs_join_transaction(root);
		if (IS_ERR(trans)) {
			btrfs_orphan_del(NULL, inode);
			btrfs_free_block_rsv(root, rsv);
			goto no_delete;
		}

		/*
		 * We can't just steal from the global reserve, we need tomake
		 * sure there is room to do it, if not we need to commit and try
		 * again.
		 */
		if (steal_from_global) {
			if (!btrfs_check_space_for_delayed_refs(trans, root))
				ret = btrfs_block_rsv_migrate(global_rsv, rsv,
							      min_size);
			else
				ret = -ENOSPC;
		}

		/*
		 * Couldn't steal from the global reserve, we have too much
		 * pending stuff built up, commit the transaction and try it
		 * again.
		 */
		if (ret) {
			ret = btrfs_commit_transaction(trans, root);
			if (ret) {
				btrfs_orphan_del(NULL, inode);
				btrfs_free_block_rsv(root, rsv);
				goto no_delete;
			}
			continue;
		} else {
			steal_from_global = 0;
		}

		trans->block_rsv = rsv;

		ret = btrfs_truncate_inode_items(trans, root, inode, 0, 0);
		if (ret != -ENOSPC && ret != -EAGAIN)
			break;

		trans->block_rsv = &root->fs_info->trans_block_rsv;
		btrfs_end_transaction(trans, root);
		trans = NULL;
		btrfs_btree_balance_dirty(root);
	}

	btrfs_free_block_rsv(root, rsv);

	/*
	 * Errors here aren't a big deal, it just means we leave orphan items
	 * in the tree.  They will be cleaned up on the next mount.
	 */
	if (ret == 0) {
		trans->block_rsv = root->orphan_block_rsv;
		btrfs_orphan_del(trans, inode);
	} else {
		btrfs_orphan_del(NULL, inode);
	}

	trans->block_rsv = &root->fs_info->trans_block_rsv;
	if (!(root == root->fs_info->tree_root ||
	      root->root_key.objectid == BTRFS_TREE_RELOC_OBJECTID))
		btrfs_return_ino(root, btrfs_ino(inode));

	btrfs_end_transaction(trans, root);
	btrfs_btree_balance_dirty(root);
no_delete:
	btrfs_remove_delayed_node(inode);
	clear_inode(inode);
	return;
}

/*
 * this returns the key found in the dir entry in the location pointer.
 * If no dir entries were found, location->objectid is 0.
 */
static int btrfs_inode_by_name(struct inode *dir, struct dentry *dentry,
			       struct btrfs_key *location)
{
	const char *name = dentry->d_name.name;
	int namelen = dentry->d_name.len;
	struct btrfs_dir_item *di;
	struct btrfs_path *path;
	struct btrfs_root *root = BTRFS_I(dir)->root;
	int ret = 0;

	path = btrfs_alloc_path();
	if (!path)
		return -ENOMEM;

	di = btrfs_lookup_dir_item(NULL, root, path, btrfs_ino(dir), name,
				    namelen, 0);
	if (IS_ERR(di))
		ret = PTR_ERR(di);

	if (IS_ERR_OR_NULL(di))
		goto out_err;

	btrfs_dir_item_key_to_cpu(path->nodes[0], di, location);
out:
	btrfs_free_path(path);
	return ret;
out_err:
	location->objectid = 0;
	goto out;
}

/*
 * when we hit a tree root in a directory, the btrfs part of the inode
 * needs to be changed to reflect the root directory of the tree root.  This
 * is kind of like crossing a mount point.
 */
static int fixup_tree_root_location(struct btrfs_root *root,
				    struct inode *dir,
				    struct dentry *dentry,
				    struct btrfs_key *location,
				    struct btrfs_root **sub_root)
{
	struct btrfs_path *path;
	struct btrfs_root *new_root;
	struct btrfs_root_ref *ref;
	struct extent_buffer *leaf;
	struct btrfs_key key;
	int ret;
	int err = 0;

	path = btrfs_alloc_path();
	if (!path) {
		err = -ENOMEM;
		goto out;
	}

	err = -ENOENT;
	key.objectid = BTRFS_I(dir)->root->root_key.objectid;
	key.type = BTRFS_ROOT_REF_KEY;
	key.offset = location->objectid;

	ret = btrfs_search_slot(NULL, root->fs_info->tree_root, &key, path,
				0, 0);
	if (ret) {
		if (ret < 0)
			err = ret;
		goto out;
	}

	leaf = path->nodes[0];
	ref = btrfs_item_ptr(leaf, path->slots[0], struct btrfs_root_ref);
	if (btrfs_root_ref_dirid(leaf, ref) != btrfs_ino(dir) ||
	    btrfs_root_ref_name_len(leaf, ref) != dentry->d_name.len)
		goto out;

	ret = memcmp_extent_buffer(leaf, dentry->d_name.name,
				   (unsigned long)(ref + 1),
				   dentry->d_name.len);
	if (ret)
		goto out;

	btrfs_release_path(path);

	new_root = btrfs_read_fs_root_no_name(root->fs_info, location);
	if (IS_ERR(new_root)) {
		err = PTR_ERR(new_root);
		goto out;
	}

	*sub_root = new_root;
	location->objectid = btrfs_root_dirid(&new_root->root_item);
	location->type = BTRFS_INODE_ITEM_KEY;
	location->offset = 0;
	err = 0;
out:
	btrfs_free_path(path);
	return err;
}

static void inode_tree_add(struct inode *inode)
{
	struct btrfs_root *root = BTRFS_I(inode)->root;
	struct btrfs_inode *entry;
	struct rb_node **p;
	struct rb_node *parent;
	struct rb_node *new = &BTRFS_I(inode)->rb_node;
	u64 ino = btrfs_ino(inode);

	if (inode_unhashed(inode))
		return;
	parent = NULL;
	spin_lock(&root->inode_lock);
	p = &root->inode_tree.rb_node;
	while (*p) {
		parent = *p;
		entry = rb_entry(parent, struct btrfs_inode, rb_node);

		if (ino < btrfs_ino(&entry->vfs_inode))
			p = &parent->rb_left;
		else if (ino > btrfs_ino(&entry->vfs_inode))
			p = &parent->rb_right;
		else {
			WARN_ON(!(entry->vfs_inode.i_state &
				  (I_WILL_FREE | I_FREEING)));
			rb_replace_node(parent, new, &root->inode_tree);
			RB_CLEAR_NODE(parent);
			spin_unlock(&root->inode_lock);
			return;
		}
	}
	rb_link_node(new, parent, p);
	rb_insert_color(new, &root->inode_tree);
	spin_unlock(&root->inode_lock);
}

static void inode_tree_del(struct inode *inode)
{
	struct btrfs_root *root = BTRFS_I(inode)->root;
	int empty = 0;

	spin_lock(&root->inode_lock);
	if (!RB_EMPTY_NODE(&BTRFS_I(inode)->rb_node)) {
		rb_erase(&BTRFS_I(inode)->rb_node, &root->inode_tree);
		RB_CLEAR_NODE(&BTRFS_I(inode)->rb_node);
		empty = RB_EMPTY_ROOT(&root->inode_tree);
	}
	spin_unlock(&root->inode_lock);

	if (empty && btrfs_root_refs(&root->root_item) == 0) {
		synchronize_srcu(&root->fs_info->subvol_srcu);
		spin_lock(&root->inode_lock);
		empty = RB_EMPTY_ROOT(&root->inode_tree);
		spin_unlock(&root->inode_lock);
		if (empty)
			btrfs_add_dead_root(root);
	}
}

void btrfs_invalidate_inodes(struct btrfs_root *root)
{
	struct rb_node *node;
	struct rb_node *prev;
	struct btrfs_inode *entry;
	struct inode *inode;
	u64 objectid = 0;

	if (!test_bit(BTRFS_FS_STATE_ERROR, &root->fs_info->fs_state))
		WARN_ON(btrfs_root_refs(&root->root_item) != 0);

	spin_lock(&root->inode_lock);
again:
	node = root->inode_tree.rb_node;
	prev = NULL;
	while (node) {
		prev = node;
		entry = rb_entry(node, struct btrfs_inode, rb_node);

		if (objectid < btrfs_ino(&entry->vfs_inode))
			node = node->rb_left;
		else if (objectid > btrfs_ino(&entry->vfs_inode))
			node = node->rb_right;
		else
			break;
	}
	if (!node) {
		while (prev) {
			entry = rb_entry(prev, struct btrfs_inode, rb_node);
			if (objectid <= btrfs_ino(&entry->vfs_inode)) {
				node = prev;
				break;
			}
			prev = rb_next(prev);
		}
	}
	while (node) {
		entry = rb_entry(node, struct btrfs_inode, rb_node);
		objectid = btrfs_ino(&entry->vfs_inode) + 1;
		inode = igrab(&entry->vfs_inode);
		if (inode) {
			spin_unlock(&root->inode_lock);
			if (atomic_read(&inode->i_count) > 1)
				d_prune_aliases(inode);
			/*
			 * btrfs_drop_inode will have it removed from
			 * the inode cache when its usage count
			 * hits zero.
			 */
			iput(inode);
			cond_resched();
			spin_lock(&root->inode_lock);
			goto again;
		}

		if (cond_resched_lock(&root->inode_lock))
			goto again;

		node = rb_next(node);
	}
	spin_unlock(&root->inode_lock);
}

static int btrfs_init_locked_inode(struct inode *inode, void *p)
{
	struct btrfs_iget_args *args = p;
	inode->i_ino = args->location->objectid;
	memcpy(&BTRFS_I(inode)->location, args->location,
	       sizeof(*args->location));
	BTRFS_I(inode)->root = args->root;
	return 0;
}

static int btrfs_find_actor(struct inode *inode, void *opaque)
{
	struct btrfs_iget_args *args = opaque;
	return args->location->objectid == BTRFS_I(inode)->location.objectid &&
		args->root == BTRFS_I(inode)->root;
}

static struct inode *btrfs_iget_locked(struct super_block *s,
				       struct btrfs_key *location,
				       struct btrfs_root *root)
{
	struct inode *inode;
	struct btrfs_iget_args args;
	unsigned long hashval = btrfs_inode_hash(location->objectid, root);

	args.location = location;
	args.root = root;

	inode = iget5_locked(s, hashval, btrfs_find_actor,
			     btrfs_init_locked_inode,
			     (void *)&args);
	return inode;
}

/* Get an inode object given its location and corresponding root.
 * Returns in *is_new if the inode was read from disk
 */
struct inode *btrfs_iget(struct super_block *s, struct btrfs_key *location,
			 struct btrfs_root *root, int *new)
{
	struct inode *inode;

	inode = btrfs_iget_locked(s, location, root);
	if (!inode)
		return ERR_PTR(-ENOMEM);

	if (inode->i_state & I_NEW) {
		btrfs_read_locked_inode(inode);
		if (!is_bad_inode(inode)) {
			inode_tree_add(inode);
			unlock_new_inode(inode);
			if (new)
				*new = 1;
		} else {
			unlock_new_inode(inode);
			iput(inode);
			inode = ERR_PTR(-ESTALE);
		}
	}

	return inode;
}

static struct inode *new_simple_dir(struct super_block *s,
				    struct btrfs_key *key,
				    struct btrfs_root *root)
{
	struct inode *inode = new_inode(s);

	if (!inode)
		return ERR_PTR(-ENOMEM);

	BTRFS_I(inode)->root = root;
	memcpy(&BTRFS_I(inode)->location, key, sizeof(*key));
	set_bit(BTRFS_INODE_DUMMY, &BTRFS_I(inode)->runtime_flags);

	inode->i_ino = BTRFS_EMPTY_SUBVOL_DIR_OBJECTID;
	inode->i_op = &btrfs_dir_ro_inode_operations;
	inode->i_fop = &simple_dir_operations;
	inode->i_mode = S_IFDIR | S_IRUGO | S_IWUSR | S_IXUGO;
	inode->i_mtime = CURRENT_TIME;
	inode->i_atime = inode->i_mtime;
	inode->i_ctime = inode->i_mtime;
	BTRFS_I(inode)->i_otime = inode->i_mtime;

	return inode;
}

struct inode *btrfs_lookup_dentry(struct inode *dir, struct dentry *dentry)
{
	struct inode *inode;
	struct btrfs_root *root = BTRFS_I(dir)->root;
	struct btrfs_root *sub_root = root;
	struct btrfs_key location;
	int index;
	int ret = 0;

	if (dentry->d_name.len > BTRFS_NAME_LEN)
		return ERR_PTR(-ENAMETOOLONG);

	ret = btrfs_inode_by_name(dir, dentry, &location);
	if (ret < 0)
		return ERR_PTR(ret);

	if (location.objectid == 0)
		return ERR_PTR(-ENOENT);

	if (location.type == BTRFS_INODE_ITEM_KEY) {
		inode = btrfs_iget(dir->i_sb, &location, root, NULL);
		return inode;
	}

	BUG_ON(location.type != BTRFS_ROOT_ITEM_KEY);

	index = srcu_read_lock(&root->fs_info->subvol_srcu);
	ret = fixup_tree_root_location(root, dir, dentry,
				       &location, &sub_root);
	if (ret < 0) {
		if (ret != -ENOENT)
			inode = ERR_PTR(ret);
		else
			inode = new_simple_dir(dir->i_sb, &location, sub_root);
	} else {
		inode = btrfs_iget(dir->i_sb, &location, sub_root, NULL);
	}
	srcu_read_unlock(&root->fs_info->subvol_srcu, index);

	if (!IS_ERR(inode) && root != sub_root) {
		down_read(&root->fs_info->cleanup_work_sem);
		if (!(inode->i_sb->s_flags & MS_RDONLY))
			ret = btrfs_orphan_cleanup(sub_root);
		up_read(&root->fs_info->cleanup_work_sem);
		if (ret) {
			iput(inode);
			inode = ERR_PTR(ret);
		}
	}

	return inode;
}

static int btrfs_dentry_delete(const struct dentry *dentry)
{
	struct btrfs_root *root;
	struct inode *inode = d_inode(dentry);

	if (!inode && !IS_ROOT(dentry))
		inode = d_inode(dentry->d_parent);

	if (inode) {
		root = BTRFS_I(inode)->root;
		if (btrfs_root_refs(&root->root_item) == 0)
			return 1;

		if (btrfs_ino(inode) == BTRFS_EMPTY_SUBVOL_DIR_OBJECTID)
			return 1;
	}
	return 0;
}

static void btrfs_dentry_release(struct dentry *dentry)
{
	kfree(dentry->d_fsdata);
}

static struct dentry *btrfs_lookup(struct inode *dir, struct dentry *dentry,
				   unsigned int flags)
{
	struct inode *inode;

	inode = btrfs_lookup_dentry(dir, dentry);
	if (IS_ERR(inode)) {
		if (PTR_ERR(inode) == -ENOENT)
			inode = NULL;
		else
			return ERR_CAST(inode);
	}

	return d_splice_alias(inode, dentry);
}

unsigned char btrfs_filetype_table[] = {
	DT_UNKNOWN, DT_REG, DT_DIR, DT_CHR, DT_BLK, DT_FIFO, DT_SOCK, DT_LNK
};

static int btrfs_real_readdir(struct file *file, struct dir_context *ctx)
{
	struct inode *inode = file_inode(file);
	struct btrfs_root *root = BTRFS_I(inode)->root;
	struct btrfs_item *item;
	struct btrfs_dir_item *di;
	struct btrfs_key key;
	struct btrfs_key found_key;
	struct btrfs_path *path;
	struct list_head ins_list;
	struct list_head del_list;
	int ret;
	struct extent_buffer *leaf;
	int slot;
	unsigned char d_type;
	int over = 0;
	u32 di_cur;
	u32 di_total;
	u32 di_len;
	int key_type = BTRFS_DIR_INDEX_KEY;
	char tmp_name[32];
	char *name_ptr;
	int name_len;
	int is_curr = 0;	/* ctx->pos points to the current index? */

	/* FIXME, use a real flag for deciding about the key type */
	if (root->fs_info->tree_root == root)
		key_type = BTRFS_DIR_ITEM_KEY;

	if (!dir_emit_dots(file, ctx))
		return 0;

	path = btrfs_alloc_path();
	if (!path)
		return -ENOMEM;

	path->reada = 1;

	if (key_type == BTRFS_DIR_INDEX_KEY) {
		INIT_LIST_HEAD(&ins_list);
		INIT_LIST_HEAD(&del_list);
		btrfs_get_delayed_items(inode, &ins_list, &del_list);
	}

	key.type = key_type;
	key.offset = ctx->pos;
	key.objectid = btrfs_ino(inode);

	ret = btrfs_search_slot(NULL, root, &key, path, 0, 0);
	if (ret < 0)
		goto err;

	while (1) {
		leaf = path->nodes[0];
		slot = path->slots[0];
		if (slot >= btrfs_header_nritems(leaf)) {
			ret = btrfs_next_leaf(root, path);
			if (ret < 0)
				goto err;
			else if (ret > 0)
				break;
			continue;
		}

		item = btrfs_item_nr(slot);
		btrfs_item_key_to_cpu(leaf, &found_key, slot);

		if (found_key.objectid != key.objectid)
			break;
		if (found_key.type != key_type)
			break;
		if (found_key.offset < ctx->pos)
			goto next;
		if (key_type == BTRFS_DIR_INDEX_KEY &&
		    btrfs_should_delete_dir_index(&del_list,
						  found_key.offset))
			goto next;

		ctx->pos = found_key.offset;
		is_curr = 1;

		di = btrfs_item_ptr(leaf, slot, struct btrfs_dir_item);
		di_cur = 0;
		di_total = btrfs_item_size(leaf, item);

		while (di_cur < di_total) {
			struct btrfs_key location;

			if (verify_dir_item(root, leaf, di))
				break;

			name_len = btrfs_dir_name_len(leaf, di);
			if (name_len <= sizeof(tmp_name)) {
				name_ptr = tmp_name;
			} else {
				name_ptr = kmalloc(name_len, GFP_NOFS);
				if (!name_ptr) {
					ret = -ENOMEM;
					goto err;
				}
			}
			read_extent_buffer(leaf, name_ptr,
					   (unsigned long)(di + 1), name_len);

			d_type = btrfs_filetype_table[btrfs_dir_type(leaf, di)];
			btrfs_dir_item_key_to_cpu(leaf, di, &location);


			/* is this a reference to our own snapshot? If so
			 * skip it.
			 *
			 * In contrast to old kernels, we insert the snapshot's
			 * dir item and dir index after it has been created, so
			 * we won't find a reference to our own snapshot. We
			 * still keep the following code for backward
			 * compatibility.
			 */
			if (location.type == BTRFS_ROOT_ITEM_KEY &&
			    location.objectid == root->root_key.objectid) {
				over = 0;
				goto skip;
			}
			over = !dir_emit(ctx, name_ptr, name_len,
				       location.objectid, d_type);

skip:
			if (name_ptr != tmp_name)
				kfree(name_ptr);

			if (over)
				goto nopos;
			di_len = btrfs_dir_name_len(leaf, di) +
				 btrfs_dir_data_len(leaf, di) + sizeof(*di);
			di_cur += di_len;
			di = (struct btrfs_dir_item *)((char *)di + di_len);
		}
next:
		path->slots[0]++;
	}

	if (key_type == BTRFS_DIR_INDEX_KEY) {
		if (is_curr)
			ctx->pos++;
		ret = btrfs_readdir_delayed_dir_index(ctx, &ins_list);
		if (ret)
			goto nopos;
	}

	/* Reached end of directory/root. Bump pos past the last item. */
	ctx->pos++;

	/*
	 * Stop new entries from being returned after we return the last
	 * entry.
	 *
	 * New directory entries are assigned a strictly increasing
	 * offset.  This means that new entries created during readdir
	 * are *guaranteed* to be seen in the future by that readdir.
	 * This has broken buggy programs which operate on names as
	 * they're returned by readdir.  Until we re-use freed offsets
	 * we have this hack to stop new entries from being returned
	 * under the assumption that they'll never reach this huge
	 * offset.
	 *
	 * This is being careful not to overflow 32bit loff_t unless the
	 * last entry requires it because doing so has broken 32bit apps
	 * in the past.
	 */
	if (key_type == BTRFS_DIR_INDEX_KEY) {
		if (ctx->pos >= INT_MAX)
			ctx->pos = LLONG_MAX;
		else
			ctx->pos = INT_MAX;
	}
nopos:
	ret = 0;
err:
	if (key_type == BTRFS_DIR_INDEX_KEY)
		btrfs_put_delayed_items(&ins_list, &del_list);
	btrfs_free_path(path);
	return ret;
}

int btrfs_write_inode(struct inode *inode, struct writeback_control *wbc)
{
	struct btrfs_root *root = BTRFS_I(inode)->root;
	struct btrfs_trans_handle *trans;
	int ret = 0;
	bool nolock = false;

	if (test_bit(BTRFS_INODE_DUMMY, &BTRFS_I(inode)->runtime_flags))
		return 0;

	if (btrfs_fs_closing(root->fs_info) && btrfs_is_free_space_inode(inode))
		nolock = true;

	if (wbc->sync_mode == WB_SYNC_ALL) {
		if (nolock)
			trans = btrfs_join_transaction_nolock(root);
		else
			trans = btrfs_join_transaction(root);
		if (IS_ERR(trans))
			return PTR_ERR(trans);
		ret = btrfs_commit_transaction(trans, root);
	}
	return ret;
}

/*
 * This is somewhat expensive, updating the tree every time the
 * inode changes.  But, it is most likely to find the inode in cache.
 * FIXME, needs more benchmarking...there are no reasons other than performance
 * to keep or drop this code.
 */
static int btrfs_dirty_inode(struct inode *inode)
{
	struct btrfs_root *root = BTRFS_I(inode)->root;
	struct btrfs_trans_handle *trans;
	int ret;

	if (test_bit(BTRFS_INODE_DUMMY, &BTRFS_I(inode)->runtime_flags))
		return 0;

	trans = btrfs_join_transaction(root);
	if (IS_ERR(trans))
		return PTR_ERR(trans);

	ret = btrfs_update_inode(trans, root, inode);
	if (ret && ret == -ENOSPC) {
		/* whoops, lets try again with the full transaction */
		btrfs_end_transaction(trans, root);
		trans = btrfs_start_transaction(root, 1);
		if (IS_ERR(trans))
			return PTR_ERR(trans);

		ret = btrfs_update_inode(trans, root, inode);
	}
	btrfs_end_transaction(trans, root);
	if (BTRFS_I(inode)->delayed_node)
		btrfs_balance_delayed_items(root);

	return ret;
}

/*
 * This is a copy of file_update_time.  We need this so we can return error on
 * ENOSPC for updating the inode in the case of file write and mmap writes.
 */
static int btrfs_update_time(struct inode *inode, struct timespec *now,
			     int flags)
{
	struct btrfs_root *root = BTRFS_I(inode)->root;

	if (btrfs_root_readonly(root))
		return -EROFS;

	if (flags & S_VERSION)
		inode_inc_iversion(inode);
	if (flags & S_CTIME)
		inode->i_ctime = *now;
	if (flags & S_MTIME)
		inode->i_mtime = *now;
	if (flags & S_ATIME)
		inode->i_atime = *now;
	return btrfs_dirty_inode(inode);
}

/*
 * find the highest existing sequence number in a directory
 * and then set the in-memory index_cnt variable to reflect
 * free sequence numbers
 */
static int btrfs_set_inode_index_count(struct inode *inode)
{
	struct btrfs_root *root = BTRFS_I(inode)->root;
	struct btrfs_key key, found_key;
	struct btrfs_path *path;
	struct extent_buffer *leaf;
	int ret;

	key.objectid = btrfs_ino(inode);
	key.type = BTRFS_DIR_INDEX_KEY;
	key.offset = (u64)-1;

	path = btrfs_alloc_path();
	if (!path)
		return -ENOMEM;

	ret = btrfs_search_slot(NULL, root, &key, path, 0, 0);
	if (ret < 0)
		goto out;
	/* FIXME: we should be able to handle this */
	if (ret == 0)
		goto out;
	ret = 0;

	/*
	 * MAGIC NUMBER EXPLANATION:
	 * since we search a directory based on f_pos we have to start at 2
	 * since '.' and '..' have f_pos of 0 and 1 respectively, so everybody
	 * else has to start at 2
	 */
	if (path->slots[0] == 0) {
		BTRFS_I(inode)->index_cnt = 2;
		goto out;
	}

	path->slots[0]--;

	leaf = path->nodes[0];
	btrfs_item_key_to_cpu(leaf, &found_key, path->slots[0]);

	if (found_key.objectid != btrfs_ino(inode) ||
	    found_key.type != BTRFS_DIR_INDEX_KEY) {
		BTRFS_I(inode)->index_cnt = 2;
		goto out;
	}

	BTRFS_I(inode)->index_cnt = found_key.offset + 1;
out:
	btrfs_free_path(path);
	return ret;
}

/*
 * helper to find a free sequence number in a given directory.  This current
 * code is very simple, later versions will do smarter things in the btree
 */
int btrfs_set_inode_index(struct inode *dir, u64 *index)
{
	int ret = 0;

	if (BTRFS_I(dir)->index_cnt == (u64)-1) {
		ret = btrfs_inode_delayed_dir_index_count(dir);
		if (ret) {
			ret = btrfs_set_inode_index_count(dir);
			if (ret)
				return ret;
		}
	}

	*index = BTRFS_I(dir)->index_cnt;
	BTRFS_I(dir)->index_cnt++;

	return ret;
}

static int btrfs_insert_inode_locked(struct inode *inode)
{
	struct btrfs_iget_args args;
	args.location = &BTRFS_I(inode)->location;
	args.root = BTRFS_I(inode)->root;

	return insert_inode_locked4(inode,
		   btrfs_inode_hash(inode->i_ino, BTRFS_I(inode)->root),
		   btrfs_find_actor, &args);
}

static struct inode *btrfs_new_inode(struct btrfs_trans_handle *trans,
				     struct btrfs_root *root,
				     struct inode *dir,
				     const char *name, int name_len,
				     u64 ref_objectid, u64 objectid,
				     umode_t mode, u64 *index)
{
	struct inode *inode;
	struct btrfs_inode_item *inode_item;
	struct btrfs_key *location;
	struct btrfs_path *path;
	struct btrfs_inode_ref *ref;
	struct btrfs_key key[2];
	u32 sizes[2];
	int nitems = name ? 2 : 1;
	unsigned long ptr;
	int ret;

	path = btrfs_alloc_path();
	if (!path)
		return ERR_PTR(-ENOMEM);

	inode = new_inode(root->fs_info->sb);
	if (!inode) {
		btrfs_free_path(path);
		return ERR_PTR(-ENOMEM);
	}

	/*
	 * O_TMPFILE, set link count to 0, so that after this point,
	 * we fill in an inode item with the correct link count.
	 */
	if (!name)
		set_nlink(inode, 0);

	/*
	 * we have to initialize this early, so we can reclaim the inode
	 * number if we fail afterwards in this function.
	 */
	inode->i_ino = objectid;

	if (dir && name) {
		trace_btrfs_inode_request(dir);

		ret = btrfs_set_inode_index(dir, index);
		if (ret) {
			btrfs_free_path(path);
			iput(inode);
			return ERR_PTR(ret);
		}
	} else if (dir) {
		*index = 0;
	}
	/*
	 * index_cnt is ignored for everything but a dir,
	 * btrfs_get_inode_index_count has an explanation for the magic
	 * number
	 */
	BTRFS_I(inode)->index_cnt = 2;
	BTRFS_I(inode)->dir_index = *index;
	BTRFS_I(inode)->root = root;
	BTRFS_I(inode)->generation = trans->transid;
	inode->i_generation = BTRFS_I(inode)->generation;

	/*
	 * We could have gotten an inode number from somebody who was fsynced
	 * and then removed in this same transaction, so let's just set full
	 * sync since it will be a full sync anyway and this will blow away the
	 * old info in the log.
	 */
	set_bit(BTRFS_INODE_NEEDS_FULL_SYNC, &BTRFS_I(inode)->runtime_flags);

	key[0].objectid = objectid;
	key[0].type = BTRFS_INODE_ITEM_KEY;
	key[0].offset = 0;

	sizes[0] = sizeof(struct btrfs_inode_item);

	if (name) {
		/*
		 * Start new inodes with an inode_ref. This is slightly more
		 * efficient for small numbers of hard links since they will
		 * be packed into one item. Extended refs will kick in if we
		 * add more hard links than can fit in the ref item.
		 */
		key[1].objectid = objectid;
		key[1].type = BTRFS_INODE_REF_KEY;
		key[1].offset = ref_objectid;

		sizes[1] = name_len + sizeof(*ref);
	}

	location = &BTRFS_I(inode)->location;
	location->objectid = objectid;
	location->offset = 0;
	location->type = BTRFS_INODE_ITEM_KEY;

	ret = btrfs_insert_inode_locked(inode);
	if (ret < 0)
		goto fail;

	path->leave_spinning = 1;
	ret = btrfs_insert_empty_items(trans, root, path, key, sizes, nitems);
	if (ret != 0)
		goto fail_unlock;

	inode_init_owner(inode, dir, mode);
	inode_set_bytes(inode, 0);

	inode->i_mtime = CURRENT_TIME;
	inode->i_atime = inode->i_mtime;
	inode->i_ctime = inode->i_mtime;
	BTRFS_I(inode)->i_otime = inode->i_mtime;

	inode_item = btrfs_item_ptr(path->nodes[0], path->slots[0],
				  struct btrfs_inode_item);
	memset_extent_buffer(path->nodes[0], 0, (unsigned long)inode_item,
			     sizeof(*inode_item));
	fill_inode_item(trans, path->nodes[0], inode_item, inode);

	if (name) {
		ref = btrfs_item_ptr(path->nodes[0], path->slots[0] + 1,
				     struct btrfs_inode_ref);
		btrfs_set_inode_ref_name_len(path->nodes[0], ref, name_len);
		btrfs_set_inode_ref_index(path->nodes[0], ref, *index);
		ptr = (unsigned long)(ref + 1);
		write_extent_buffer(path->nodes[0], name, ptr, name_len);
	}

	btrfs_mark_buffer_dirty(path->nodes[0]);
	btrfs_free_path(path);

	btrfs_inherit_iflags(inode, dir);

	if (S_ISREG(mode)) {
		if (btrfs_test_opt(root, NODATASUM))
			BTRFS_I(inode)->flags |= BTRFS_INODE_NODATASUM;
		if (btrfs_test_opt(root, NODATACOW))
			BTRFS_I(inode)->flags |= BTRFS_INODE_NODATACOW |
				BTRFS_INODE_NODATASUM;
	}

	inode_tree_add(inode);

	trace_btrfs_inode_new(inode);
	btrfs_set_inode_last_trans(trans, inode);

	btrfs_update_root_times(trans, root);

	ret = btrfs_inode_inherit_props(trans, inode, dir);
	if (ret)
		btrfs_err(root->fs_info,
			  "error inheriting props for ino %llu (root %llu): %d",
			  btrfs_ino(inode), root->root_key.objectid, ret);

	return inode;

fail_unlock:
	unlock_new_inode(inode);
fail:
	if (dir && name)
		BTRFS_I(dir)->index_cnt--;
	btrfs_free_path(path);
	iput(inode);
	return ERR_PTR(ret);
}

static inline u8 btrfs_inode_type(struct inode *inode)
{
	return btrfs_type_by_mode[(inode->i_mode & S_IFMT) >> S_SHIFT];
}

/*
 * utility function to add 'inode' into 'parent_inode' with
 * a give name and a given sequence number.
 * if 'add_backref' is true, also insert a backref from the
 * inode to the parent directory.
 */
int btrfs_add_link(struct btrfs_trans_handle *trans,
		   struct inode *parent_inode, struct inode *inode,
		   const char *name, int name_len, int add_backref, u64 index)
{
	int ret = 0;
	struct btrfs_key key;
	struct btrfs_root *root = BTRFS_I(parent_inode)->root;
	u64 ino = btrfs_ino(inode);
	u64 parent_ino = btrfs_ino(parent_inode);

	if (unlikely(ino == BTRFS_FIRST_FREE_OBJECTID)) {
		memcpy(&key, &BTRFS_I(inode)->root->root_key, sizeof(key));
	} else {
		key.objectid = ino;
		key.type = BTRFS_INODE_ITEM_KEY;
		key.offset = 0;
	}

	if (unlikely(ino == BTRFS_FIRST_FREE_OBJECTID)) {
		ret = btrfs_add_root_ref(trans, root->fs_info->tree_root,
					 key.objectid, root->root_key.objectid,
					 parent_ino, index, name, name_len);
	} else if (add_backref) {
		ret = btrfs_insert_inode_ref(trans, root, name, name_len, ino,
					     parent_ino, index);
	}

	/* Nothing to clean up yet */
	if (ret)
		return ret;

	ret = btrfs_insert_dir_item(trans, root, name, name_len,
				    parent_inode, &key,
				    btrfs_inode_type(inode), index);
	if (ret == -EEXIST || ret == -EOVERFLOW)
		goto fail_dir_item;
	else if (ret) {
		btrfs_abort_transaction(trans, root, ret);
		return ret;
	}

	btrfs_i_size_write(parent_inode, parent_inode->i_size +
			   name_len * 2);
	inode_inc_iversion(parent_inode);
	parent_inode->i_mtime = parent_inode->i_ctime = CURRENT_TIME;
	ret = btrfs_update_inode(trans, root, parent_inode);
	if (ret)
		btrfs_abort_transaction(trans, root, ret);
	return ret;

fail_dir_item:
	if (unlikely(ino == BTRFS_FIRST_FREE_OBJECTID)) {
		u64 local_index;
		int err;
		err = btrfs_del_root_ref(trans, root->fs_info->tree_root,
				 key.objectid, root->root_key.objectid,
				 parent_ino, &local_index, name, name_len);

	} else if (add_backref) {
		u64 local_index;
		int err;

		err = btrfs_del_inode_ref(trans, root, name, name_len,
					  ino, parent_ino, &local_index);
	}
	return ret;
}

static int btrfs_add_nondir(struct btrfs_trans_handle *trans,
			    struct inode *dir, struct dentry *dentry,
			    struct inode *inode, int backref, u64 index)
{
	int err = btrfs_add_link(trans, dir, inode,
				 dentry->d_name.name, dentry->d_name.len,
				 backref, index);
	if (err > 0)
		err = -EEXIST;
	return err;
}

static int btrfs_mknod(struct inode *dir, struct dentry *dentry,
			umode_t mode, dev_t rdev)
{
	struct btrfs_trans_handle *trans;
	struct btrfs_root *root = BTRFS_I(dir)->root;
	struct inode *inode = NULL;
	int err;
	int drop_inode = 0;
	u64 objectid;
	u64 index = 0;

	if (!new_valid_dev(rdev))
		return -EINVAL;

	/*
	 * 2 for inode item and ref
	 * 2 for dir items
	 * 1 for xattr if selinux is on
	 */
	trans = btrfs_start_transaction(root, 5);
	if (IS_ERR(trans))
		return PTR_ERR(trans);

	err = btrfs_find_free_ino(root, &objectid);
	if (err)
		goto out_unlock;

	inode = btrfs_new_inode(trans, root, dir, dentry->d_name.name,
				dentry->d_name.len, btrfs_ino(dir), objectid,
				mode, &index);
	if (IS_ERR(inode)) {
		err = PTR_ERR(inode);
		goto out_unlock;
	}

	/*
	* If the active LSM wants to access the inode during
	* d_instantiate it needs these. Smack checks to see
	* if the filesystem supports xattrs by looking at the
	* ops vector.
	*/
	inode->i_op = &btrfs_special_inode_operations;
	init_special_inode(inode, inode->i_mode, rdev);

	err = btrfs_init_inode_security(trans, inode, dir, &dentry->d_name);
	if (err)
		goto out_unlock_inode;

	err = btrfs_add_nondir(trans, dir, dentry, inode, 0, index);
	if (err) {
		goto out_unlock_inode;
	} else {
		btrfs_update_inode(trans, root, inode);
		unlock_new_inode(inode);
		d_instantiate(dentry, inode);
	}

out_unlock:
	btrfs_end_transaction(trans, root);
	btrfs_balance_delayed_items(root);
	btrfs_btree_balance_dirty(root);
	if (drop_inode) {
		inode_dec_link_count(inode);
		iput(inode);
	}
	return err;

out_unlock_inode:
	drop_inode = 1;
	unlock_new_inode(inode);
	goto out_unlock;

}

static int btrfs_create(struct inode *dir, struct dentry *dentry,
			umode_t mode, bool excl)
{
	struct btrfs_trans_handle *trans;
	struct btrfs_root *root = BTRFS_I(dir)->root;
	struct inode *inode = NULL;
	int drop_inode_on_err = 0;
	int err;
	u64 objectid;
	u64 index = 0;

	/*
	 * 2 for inode item and ref
	 * 2 for dir items
	 * 1 for xattr if selinux is on
	 */
	trans = btrfs_start_transaction(root, 5);
	if (IS_ERR(trans))
		return PTR_ERR(trans);

	err = btrfs_find_free_ino(root, &objectid);
	if (err)
		goto out_unlock;

	inode = btrfs_new_inode(trans, root, dir, dentry->d_name.name,
				dentry->d_name.len, btrfs_ino(dir), objectid,
				mode, &index);
	if (IS_ERR(inode)) {
		err = PTR_ERR(inode);
		goto out_unlock;
	}
	drop_inode_on_err = 1;
	/*
	* If the active LSM wants to access the inode during
	* d_instantiate it needs these. Smack checks to see
	* if the filesystem supports xattrs by looking at the
	* ops vector.
	*/
	inode->i_fop = &btrfs_file_operations;
	inode->i_op = &btrfs_file_inode_operations;
	inode->i_mapping->a_ops = &btrfs_aops;

	err = btrfs_init_inode_security(trans, inode, dir, &dentry->d_name);
	if (err)
		goto out_unlock_inode;

	err = btrfs_update_inode(trans, root, inode);
	if (err)
		goto out_unlock_inode;

	err = btrfs_add_nondir(trans, dir, dentry, inode, 0, index);
	if (err)
		goto out_unlock_inode;

	BTRFS_I(inode)->io_tree.ops = &btrfs_extent_io_ops;
	unlock_new_inode(inode);
	d_instantiate(dentry, inode);

out_unlock:
	btrfs_end_transaction(trans, root);
	if (err && drop_inode_on_err) {
		inode_dec_link_count(inode);
		iput(inode);
	}
	btrfs_balance_delayed_items(root);
	btrfs_btree_balance_dirty(root);
	return err;

out_unlock_inode:
	unlock_new_inode(inode);
	goto out_unlock;

}

static int btrfs_link(struct dentry *old_dentry, struct inode *dir,
		      struct dentry *dentry)
{
	struct btrfs_trans_handle *trans;
	struct btrfs_root *root = BTRFS_I(dir)->root;
	struct inode *inode = d_inode(old_dentry);
	u64 index;
	int err;
	int drop_inode = 0;

	/* do not allow sys_link's with other subvols of the same device */
	if (root->objectid != BTRFS_I(inode)->root->objectid)
		return -EXDEV;

	if (inode->i_nlink >= BTRFS_LINK_MAX)
		return -EMLINK;

	err = btrfs_set_inode_index(dir, &index);
	if (err)
		goto fail;

	/*
	 * 2 items for inode and inode ref
	 * 2 items for dir items
	 * 1 item for parent inode
	 */
	trans = btrfs_start_transaction(root, 5);
	if (IS_ERR(trans)) {
		err = PTR_ERR(trans);
		goto fail;
	}

	/* There are several dir indexes for this inode, clear the cache. */
	BTRFS_I(inode)->dir_index = 0ULL;
	inc_nlink(inode);
	inode_inc_iversion(inode);
	inode->i_ctime = CURRENT_TIME;
	ihold(inode);
	set_bit(BTRFS_INODE_COPY_EVERYTHING, &BTRFS_I(inode)->runtime_flags);

	err = btrfs_add_nondir(trans, dir, dentry, inode, 1, index);

	if (err) {
		drop_inode = 1;
	} else {
		struct dentry *parent = dentry->d_parent;
		err = btrfs_update_inode(trans, root, inode);
		if (err)
			goto fail;
		if (inode->i_nlink == 1) {
			/*
			 * If new hard link count is 1, it's a file created
			 * with open(2) O_TMPFILE flag.
			 */
			err = btrfs_orphan_del(trans, inode);
			if (err)
				goto fail;
		}
		d_instantiate(dentry, inode);
		btrfs_log_new_name(trans, inode, NULL, parent);
	}

	btrfs_end_transaction(trans, root);
	btrfs_balance_delayed_items(root);
fail:
	if (drop_inode) {
		inode_dec_link_count(inode);
		iput(inode);
	}
	btrfs_btree_balance_dirty(root);
	return err;
}

static int btrfs_mkdir(struct inode *dir, struct dentry *dentry, umode_t mode)
{
	struct inode *inode = NULL;
	struct btrfs_trans_handle *trans;
	struct btrfs_root *root = BTRFS_I(dir)->root;
	int err = 0;
	int drop_on_err = 0;
	u64 objectid = 0;
	u64 index = 0;

	/*
	 * 2 items for inode and ref
	 * 2 items for dir items
	 * 1 for xattr if selinux is on
	 */
	trans = btrfs_start_transaction(root, 5);
	if (IS_ERR(trans))
		return PTR_ERR(trans);

	err = btrfs_find_free_ino(root, &objectid);
	if (err)
		goto out_fail;

	inode = btrfs_new_inode(trans, root, dir, dentry->d_name.name,
				dentry->d_name.len, btrfs_ino(dir), objectid,
				S_IFDIR | mode, &index);
	if (IS_ERR(inode)) {
		err = PTR_ERR(inode);
		goto out_fail;
	}

	drop_on_err = 1;
	/* these must be set before we unlock the inode */
	inode->i_op = &btrfs_dir_inode_operations;
	inode->i_fop = &btrfs_dir_file_operations;

	err = btrfs_init_inode_security(trans, inode, dir, &dentry->d_name);
	if (err)
		goto out_fail_inode;

	btrfs_i_size_write(inode, 0);
	err = btrfs_update_inode(trans, root, inode);
	if (err)
		goto out_fail_inode;

	err = btrfs_add_link(trans, dir, inode, dentry->d_name.name,
			     dentry->d_name.len, 0, index);
	if (err)
		goto out_fail_inode;

	d_instantiate(dentry, inode);
	/*
	 * mkdir is special.  We're unlocking after we call d_instantiate
	 * to avoid a race with nfsd calling d_instantiate.
	 */
	unlock_new_inode(inode);
	drop_on_err = 0;

out_fail:
	btrfs_end_transaction(trans, root);
	if (drop_on_err) {
		inode_dec_link_count(inode);
		iput(inode);
	}
	btrfs_balance_delayed_items(root);
	btrfs_btree_balance_dirty(root);
	return err;

out_fail_inode:
	unlock_new_inode(inode);
	goto out_fail;
}

/* Find next extent map of a given extent map, caller needs to ensure locks */
static struct extent_map *next_extent_map(struct extent_map *em)
{
	struct rb_node *next;

	next = rb_next(&em->rb_node);
	if (!next)
		return NULL;
	return container_of(next, struct extent_map, rb_node);
}

static struct extent_map *prev_extent_map(struct extent_map *em)
{
	struct rb_node *prev;

	prev = rb_prev(&em->rb_node);
	if (!prev)
		return NULL;
	return container_of(prev, struct extent_map, rb_node);
}

/* helper for btfs_get_extent.  Given an existing extent in the tree,
 * the existing extent is the nearest extent to map_start,
 * and an extent that you want to insert, deal with overlap and insert
 * the best fitted new extent into the tree.
 */
static int merge_extent_mapping(struct extent_map_tree *em_tree,
				struct extent_map *existing,
				struct extent_map *em,
				u64 map_start)
{
	struct extent_map *prev;
	struct extent_map *next;
	u64 start;
	u64 end;
	u64 start_diff;

	BUG_ON(map_start < em->start || map_start >= extent_map_end(em));

	if (existing->start > map_start) {
		next = existing;
		prev = prev_extent_map(next);
	} else {
		prev = existing;
		next = next_extent_map(prev);
	}

	start = prev ? extent_map_end(prev) : em->start;
	start = max_t(u64, start, em->start);
	end = next ? next->start : extent_map_end(em);
	end = min_t(u64, end, extent_map_end(em));
	start_diff = start - em->start;
	em->start = start;
	em->len = end - start;
	if (em->block_start < EXTENT_MAP_LAST_BYTE &&
	    !test_bit(EXTENT_FLAG_COMPRESSED, &em->flags)) {
		em->block_start += start_diff;
		em->block_len -= start_diff;
	}
	return add_extent_mapping(em_tree, em, 0);
}

static noinline int uncompress_inline(struct btrfs_path *path,
				      struct inode *inode, struct page *page,
				      size_t pg_offset, u64 extent_offset,
				      struct btrfs_file_extent_item *item)
{
	int ret;
	struct extent_buffer *leaf = path->nodes[0];
	char *tmp;
	size_t max_size;
	unsigned long inline_size;
	unsigned long ptr;
	int compress_type;

	WARN_ON(pg_offset != 0);
	compress_type = btrfs_file_extent_compression(leaf, item);
	max_size = btrfs_file_extent_ram_bytes(leaf, item);
	inline_size = btrfs_file_extent_inline_item_len(leaf,
					btrfs_item_nr(path->slots[0]));
	tmp = kmalloc(inline_size, GFP_NOFS);
	if (!tmp)
		return -ENOMEM;
	ptr = btrfs_file_extent_inline_start(item);

	read_extent_buffer(leaf, tmp, ptr, inline_size);

	max_size = min_t(unsigned long, PAGE_CACHE_SIZE, max_size);
	ret = btrfs_decompress(compress_type, tmp, page,
			       extent_offset, inline_size, max_size);
	kfree(tmp);
	return ret;
}

/*
 * a bit scary, this does extent mapping from logical file offset to the disk.
 * the ugly parts come from merging extents from the disk with the in-ram
 * representation.  This gets more complex because of the data=ordered code,
 * where the in-ram extents might be locked pending data=ordered completion.
 *
 * This also copies inline extents directly into the page.
 */

struct extent_map *btrfs_get_extent(struct inode *inode, struct page *page,
				    size_t pg_offset, u64 start, u64 len,
				    int create)
{
	int ret;
	int err = 0;
	u64 extent_start = 0;
	u64 extent_end = 0;
	u64 objectid = btrfs_ino(inode);
	u32 found_type;
	struct btrfs_path *path = NULL;
	struct btrfs_root *root = BTRFS_I(inode)->root;
	struct btrfs_file_extent_item *item;
	struct extent_buffer *leaf;
	struct btrfs_key found_key;
	struct extent_map *em = NULL;
	struct extent_map_tree *em_tree = &BTRFS_I(inode)->extent_tree;
	struct extent_io_tree *io_tree = &BTRFS_I(inode)->io_tree;
	struct btrfs_trans_handle *trans = NULL;
	const bool new_inline = !page || create;

again:
	read_lock(&em_tree->lock);
	em = lookup_extent_mapping(em_tree, start, len);
	if (em)
		em->bdev = root->fs_info->fs_devices->latest_bdev;
	read_unlock(&em_tree->lock);

	if (em) {
		if (em->start > start || em->start + em->len <= start)
			free_extent_map(em);
		else if (em->block_start == EXTENT_MAP_INLINE && page)
			free_extent_map(em);
		else
			goto out;
	}
	em = alloc_extent_map();
	if (!em) {
		err = -ENOMEM;
		goto out;
	}
	em->bdev = root->fs_info->fs_devices->latest_bdev;
	em->start = EXTENT_MAP_HOLE;
	em->orig_start = EXTENT_MAP_HOLE;
	em->len = (u64)-1;
	em->block_len = (u64)-1;

	if (!path) {
		path = btrfs_alloc_path();
		if (!path) {
			err = -ENOMEM;
			goto out;
		}
		/*
		 * Chances are we'll be called again, so go ahead and do
		 * readahead
		 */
		path->reada = 1;
	}

	ret = btrfs_lookup_file_extent(trans, root, path,
				       objectid, start, trans != NULL);
	if (ret < 0) {
		err = ret;
		goto out;
	}

	if (ret != 0) {
		if (path->slots[0] == 0)
			goto not_found;
		path->slots[0]--;
	}

	leaf = path->nodes[0];
	item = btrfs_item_ptr(leaf, path->slots[0],
			      struct btrfs_file_extent_item);
	/* are we inside the extent that was found? */
	btrfs_item_key_to_cpu(leaf, &found_key, path->slots[0]);
	found_type = found_key.type;
	if (found_key.objectid != objectid ||
	    found_type != BTRFS_EXTENT_DATA_KEY) {
		/*
		 * If we backup past the first extent we want to move forward
		 * and see if there is an extent in front of us, otherwise we'll
		 * say there is a hole for our whole search range which can
		 * cause problems.
		 */
		extent_end = start;
		goto next;
	}

	found_type = btrfs_file_extent_type(leaf, item);
	extent_start = found_key.offset;
	if (found_type == BTRFS_FILE_EXTENT_REG ||
	    found_type == BTRFS_FILE_EXTENT_PREALLOC) {
		extent_end = extent_start +
		       btrfs_file_extent_num_bytes(leaf, item);
	} else if (found_type == BTRFS_FILE_EXTENT_INLINE) {
		size_t size;
		size = btrfs_file_extent_inline_len(leaf, path->slots[0], item);
		extent_end = ALIGN(extent_start + size, root->sectorsize);
	}
next:
	if (start >= extent_end) {
		path->slots[0]++;
		if (path->slots[0] >= btrfs_header_nritems(leaf)) {
			ret = btrfs_next_leaf(root, path);
			if (ret < 0) {
				err = ret;
				goto out;
			}
			if (ret > 0)
				goto not_found;
			leaf = path->nodes[0];
		}
		btrfs_item_key_to_cpu(leaf, &found_key, path->slots[0]);
		if (found_key.objectid != objectid ||
		    found_key.type != BTRFS_EXTENT_DATA_KEY)
			goto not_found;
		if (start + len <= found_key.offset)
			goto not_found;
		if (start > found_key.offset)
			goto next;
		em->start = start;
		em->orig_start = start;
		em->len = found_key.offset - start;
		goto not_found_em;
	}

	btrfs_extent_item_to_extent_map(inode, path, item, new_inline, em);

	if (found_type == BTRFS_FILE_EXTENT_REG ||
	    found_type == BTRFS_FILE_EXTENT_PREALLOC) {
		goto insert;
	} else if (found_type == BTRFS_FILE_EXTENT_INLINE) {
		unsigned long ptr;
		char *map;
		size_t size;
		size_t extent_offset;
		size_t copy_size;

		if (new_inline)
			goto out;

		size = btrfs_file_extent_inline_len(leaf, path->slots[0], item);
		extent_offset = page_offset(page) + pg_offset - extent_start;
		copy_size = min_t(u64, PAGE_CACHE_SIZE - pg_offset,
				size - extent_offset);
		em->start = extent_start + extent_offset;
		em->len = ALIGN(copy_size, root->sectorsize);
		em->orig_block_len = em->len;
		em->orig_start = em->start;
		ptr = btrfs_file_extent_inline_start(item) + extent_offset;
		if (create == 0 && !PageUptodate(page)) {
			if (btrfs_file_extent_compression(leaf, item) !=
			    BTRFS_COMPRESS_NONE) {
				ret = uncompress_inline(path, inode, page,
							pg_offset,
							extent_offset, item);
				if (ret) {
					err = ret;
					goto out;
				}
			} else {
				map = kmap(page);
				read_extent_buffer(leaf, map + pg_offset, ptr,
						   copy_size);
				if (pg_offset + copy_size < PAGE_CACHE_SIZE) {
					memset(map + pg_offset + copy_size, 0,
					       PAGE_CACHE_SIZE - pg_offset -
					       copy_size);
				}
				kunmap(page);
			}
			flush_dcache_page(page);
		} else if (create && PageUptodate(page)) {
			BUG();
			if (!trans) {
				kunmap(page);
				free_extent_map(em);
				em = NULL;

				btrfs_release_path(path);
				trans = btrfs_join_transaction(root);

				if (IS_ERR(trans))
					return ERR_CAST(trans);
				goto again;
			}
			map = kmap(page);
			write_extent_buffer(leaf, map + pg_offset, ptr,
					    copy_size);
			kunmap(page);
			btrfs_mark_buffer_dirty(leaf);
		}
		set_extent_uptodate(io_tree, em->start,
				    extent_map_end(em) - 1, NULL, GFP_NOFS);
		goto insert;
	}
not_found:
	em->start = start;
	em->orig_start = start;
	em->len = len;
not_found_em:
	em->block_start = EXTENT_MAP_HOLE;
	set_bit(EXTENT_FLAG_VACANCY, &em->flags);
insert:
	btrfs_release_path(path);
	if (em->start > start || extent_map_end(em) <= start) {
		btrfs_err(root->fs_info, "bad extent! em: [%llu %llu] passed [%llu %llu]",
			em->start, em->len, start, len);
		err = -EIO;
		goto out;
	}

	err = 0;
	write_lock(&em_tree->lock);
	ret = add_extent_mapping(em_tree, em, 0);
	/* it is possible that someone inserted the extent into the tree
	 * while we had the lock dropped.  It is also possible that
	 * an overlapping map exists in the tree
	 */
	if (ret == -EEXIST) {
		struct extent_map *existing;

		ret = 0;

		existing = search_extent_mapping(em_tree, start, len);
		/*
		 * existing will always be non-NULL, since there must be
		 * extent causing the -EEXIST.
		 */
		if (start >= extent_map_end(existing) ||
		    start <= existing->start) {
			/*
			 * The existing extent map is the one nearest to
			 * the [start, start + len) range which overlaps
			 */
			err = merge_extent_mapping(em_tree, existing,
						   em, start);
			free_extent_map(existing);
			if (err) {
				free_extent_map(em);
				em = NULL;
			}
		} else {
			free_extent_map(em);
			em = existing;
			err = 0;
		}
	}
	write_unlock(&em_tree->lock);
out:

	trace_btrfs_get_extent(root, em);

	if (path)
		btrfs_free_path(path);
	if (trans) {
		ret = btrfs_end_transaction(trans, root);
		if (!err)
			err = ret;
	}
	if (err) {
		free_extent_map(em);
		return ERR_PTR(err);
	}
	BUG_ON(!em); /* Error is always set */
	return em;
}

struct extent_map *btrfs_get_extent_fiemap(struct inode *inode, struct page *page,
					   size_t pg_offset, u64 start, u64 len,
					   int create)
{
	struct extent_map *em;
	struct extent_map *hole_em = NULL;
	u64 range_start = start;
	u64 end;
	u64 found;
	u64 found_end;
	int err = 0;

	em = btrfs_get_extent(inode, page, pg_offset, start, len, create);
	if (IS_ERR(em))
		return em;
	if (em) {
		/*
		 * if our em maps to
		 * -  a hole or
		 * -  a pre-alloc extent,
		 * there might actually be delalloc bytes behind it.
		 */
		if (em->block_start != EXTENT_MAP_HOLE &&
		    !test_bit(EXTENT_FLAG_PREALLOC, &em->flags))
			return em;
		else
			hole_em = em;
	}

	/* check to see if we've wrapped (len == -1 or similar) */
	end = start + len;
	if (end < start)
		end = (u64)-1;
	else
		end -= 1;

	em = NULL;

	/* ok, we didn't find anything, lets look for delalloc */
	found = count_range_bits(&BTRFS_I(inode)->io_tree, &range_start,
				 end, len, EXTENT_DELALLOC, 1);
	found_end = range_start + found;
	if (found_end < range_start)
		found_end = (u64)-1;

	/*
	 * we didn't find anything useful, return
	 * the original results from get_extent()
	 */
	if (range_start > end || found_end <= start) {
		em = hole_em;
		hole_em = NULL;
		goto out;
	}

	/* adjust the range_start to make sure it doesn't
	 * go backwards from the start they passed in
	 */
	range_start = max(start, range_start);
	found = found_end - range_start;

	if (found > 0) {
		u64 hole_start = start;
		u64 hole_len = len;

		em = alloc_extent_map();
		if (!em) {
			err = -ENOMEM;
			goto out;
		}
		/*
		 * when btrfs_get_extent can't find anything it
		 * returns one huge hole
		 *
		 * make sure what it found really fits our range, and
		 * adjust to make sure it is based on the start from
		 * the caller
		 */
		if (hole_em) {
			u64 calc_end = extent_map_end(hole_em);

			if (calc_end <= start || (hole_em->start > end)) {
				free_extent_map(hole_em);
				hole_em = NULL;
			} else {
				hole_start = max(hole_em->start, start);
				hole_len = calc_end - hole_start;
			}
		}
		em->bdev = NULL;
		if (hole_em && range_start > hole_start) {
			/* our hole starts before our delalloc, so we
			 * have to return just the parts of the hole
			 * that go until  the delalloc starts
			 */
			em->len = min(hole_len,
				      range_start - hole_start);
			em->start = hole_start;
			em->orig_start = hole_start;
			/*
			 * don't adjust block start at all,
			 * it is fixed at EXTENT_MAP_HOLE
			 */
			em->block_start = hole_em->block_start;
			em->block_len = hole_len;
			if (test_bit(EXTENT_FLAG_PREALLOC, &hole_em->flags))
				set_bit(EXTENT_FLAG_PREALLOC, &em->flags);
		} else {
			em->start = range_start;
			em->len = found;
			em->orig_start = range_start;
			em->block_start = EXTENT_MAP_DELALLOC;
			em->block_len = found;
		}
	} else if (hole_em) {
		return hole_em;
	}
out:

	free_extent_map(hole_em);
	if (err) {
		free_extent_map(em);
		return ERR_PTR(err);
	}
	return em;
}

static struct extent_map *btrfs_new_extent_direct(struct inode *inode,
						  u64 start, u64 len)
{
	struct btrfs_root *root = BTRFS_I(inode)->root;
	struct extent_map *em;
	struct btrfs_key ins;
	u64 alloc_hint;
	int ret;

	alloc_hint = get_extent_allocation_hint(inode, start, len);
	ret = btrfs_reserve_extent(root, len, root->sectorsize, 0,
				   alloc_hint, &ins, 1, 1);
	if (ret)
		return ERR_PTR(ret);

	em = create_pinned_em(inode, start, ins.offset, start, ins.objectid,
			      ins.offset, ins.offset, ins.offset, 0);
	if (IS_ERR(em)) {
		btrfs_free_reserved_extent(root, ins.objectid, ins.offset, 1);
		return em;
	}

	ret = btrfs_add_ordered_extent_dio(inode, start, ins.objectid,
					   ins.offset, ins.offset, 0);
	if (ret) {
		btrfs_free_reserved_extent(root, ins.objectid, ins.offset, 1);
		free_extent_map(em);
		return ERR_PTR(ret);
	}

	return em;
}

/*
 * returns 1 when the nocow is safe, < 1 on error, 0 if the
 * block must be cow'd
 */
noinline int can_nocow_extent(struct inode *inode, u64 offset, u64 *len,
			      u64 *orig_start, u64 *orig_block_len,
			      u64 *ram_bytes)
{
	struct btrfs_trans_handle *trans;
	struct btrfs_path *path;
	int ret;
	struct extent_buffer *leaf;
	struct btrfs_root *root = BTRFS_I(inode)->root;
	struct extent_io_tree *io_tree = &BTRFS_I(inode)->io_tree;
	struct btrfs_file_extent_item *fi;
	struct btrfs_key key;
	u64 disk_bytenr;
	u64 backref_offset;
	u64 extent_end;
	u64 num_bytes;
	int slot;
	int found_type;
	bool nocow = (BTRFS_I(inode)->flags & BTRFS_INODE_NODATACOW);

	path = btrfs_alloc_path();
	if (!path)
		return -ENOMEM;

	ret = btrfs_lookup_file_extent(NULL, root, path, btrfs_ino(inode),
				       offset, 0);
	if (ret < 0)
		goto out;

	slot = path->slots[0];
	if (ret == 1) {
		if (slot == 0) {
			/* can't find the item, must cow */
			ret = 0;
			goto out;
		}
		slot--;
	}
	ret = 0;
	leaf = path->nodes[0];
	btrfs_item_key_to_cpu(leaf, &key, slot);
	if (key.objectid != btrfs_ino(inode) ||
	    key.type != BTRFS_EXTENT_DATA_KEY) {
		/* not our file or wrong item type, must cow */
		goto out;
	}

	if (key.offset > offset) {
		/* Wrong offset, must cow */
		goto out;
	}

	fi = btrfs_item_ptr(leaf, slot, struct btrfs_file_extent_item);
	found_type = btrfs_file_extent_type(leaf, fi);
	if (found_type != BTRFS_FILE_EXTENT_REG &&
	    found_type != BTRFS_FILE_EXTENT_PREALLOC) {
		/* not a regular extent, must cow */
		goto out;
	}

	if (!nocow && found_type == BTRFS_FILE_EXTENT_REG)
		goto out;

	extent_end = key.offset + btrfs_file_extent_num_bytes(leaf, fi);
	if (extent_end <= offset)
		goto out;

	disk_bytenr = btrfs_file_extent_disk_bytenr(leaf, fi);
	if (disk_bytenr == 0)
		goto out;

	if (btrfs_file_extent_compression(leaf, fi) ||
	    btrfs_file_extent_encryption(leaf, fi) ||
	    btrfs_file_extent_other_encoding(leaf, fi))
		goto out;

	backref_offset = btrfs_file_extent_offset(leaf, fi);

	if (orig_start) {
		*orig_start = key.offset - backref_offset;
		*orig_block_len = btrfs_file_extent_disk_num_bytes(leaf, fi);
		*ram_bytes = btrfs_file_extent_ram_bytes(leaf, fi);
	}

	if (btrfs_extent_readonly(root, disk_bytenr))
		goto out;

	num_bytes = min(offset + *len, extent_end) - offset;
	if (!nocow && found_type == BTRFS_FILE_EXTENT_PREALLOC) {
		u64 range_end;

		range_end = round_up(offset + num_bytes, root->sectorsize) - 1;
		ret = test_range_bit(io_tree, offset, range_end,
				     EXTENT_DELALLOC, 0, NULL);
		if (ret) {
			ret = -EAGAIN;
			goto out;
		}
	}

	btrfs_release_path(path);

	/*
	 * look for other files referencing this extent, if we
	 * find any we must cow
	 */
	trans = btrfs_join_transaction(root);
	if (IS_ERR(trans)) {
		ret = 0;
		goto out;
	}

	ret = btrfs_cross_ref_exist(trans, root, btrfs_ino(inode),
				    key.offset - backref_offset, disk_bytenr);
	btrfs_end_transaction(trans, root);
	if (ret) {
		ret = 0;
		goto out;
	}

	/*
	 * adjust disk_bytenr and num_bytes to cover just the bytes
	 * in this extent we are about to write.  If there
	 * are any csums in that range we have to cow in order
	 * to keep the csums correct
	 */
	disk_bytenr += backref_offset;
	disk_bytenr += offset - key.offset;
	if (csum_exist_in_range(root, disk_bytenr, num_bytes))
				goto out;
	/*
	 * all of the above have passed, it is safe to overwrite this extent
	 * without cow
	 */
	*len = num_bytes;
	ret = 1;
out:
	btrfs_free_path(path);
	return ret;
}

bool btrfs_page_exists_in_range(struct inode *inode, loff_t start, loff_t end)
{
	struct radix_tree_root *root = &inode->i_mapping->page_tree;
	int found = false;
	void **pagep = NULL;
	struct page *page = NULL;
	int start_idx;
	int end_idx;

	start_idx = start >> PAGE_CACHE_SHIFT;

	/*
	 * end is the last byte in the last page.  end == start is legal
	 */
	end_idx = end >> PAGE_CACHE_SHIFT;

	rcu_read_lock();

	/* Most of the code in this while loop is lifted from
	 * find_get_page.  It's been modified to begin searching from a
	 * page and return just the first page found in that range.  If the
	 * found idx is less than or equal to the end idx then we know that
	 * a page exists.  If no pages are found or if those pages are
	 * outside of the range then we're fine (yay!) */
	while (page == NULL &&
	       radix_tree_gang_lookup_slot(root, &pagep, NULL, start_idx, 1)) {
		page = radix_tree_deref_slot(pagep);
		if (unlikely(!page))
			break;

		if (radix_tree_exception(page)) {
			if (radix_tree_deref_retry(page)) {
				page = NULL;
				continue;
			}
			/*
			 * Otherwise, shmem/tmpfs must be storing a swap entry
			 * here as an exceptional entry: so return it without
			 * attempting to raise page count.
			 */
			page = NULL;
			break; /* TODO: Is this relevant for this use case? */
		}

		if (!page_cache_get_speculative(page)) {
			page = NULL;
			continue;
		}

		/*
		 * Has the page moved?
		 * This is part of the lockless pagecache protocol. See
		 * include/linux/pagemap.h for details.
		 */
		if (unlikely(page != *pagep)) {
			page_cache_release(page);
			page = NULL;
		}
	}

	if (page) {
		if (page->index <= end_idx)
			found = true;
		page_cache_release(page);
	}

	rcu_read_unlock();
	return found;
}

static int lock_extent_direct(struct inode *inode, u64 lockstart, u64 lockend,
			      struct extent_state **cached_state, int writing)
{
	struct btrfs_ordered_extent *ordered;
	int ret = 0;

	while (1) {
		lock_extent_bits(&BTRFS_I(inode)->io_tree, lockstart, lockend,
				 0, cached_state);
		/*
		 * We're concerned with the entire range that we're going to be
		 * doing DIO to, so we need to make sure theres no ordered
		 * extents in this range.
		 */
		ordered = btrfs_lookup_ordered_range(inode, lockstart,
						     lockend - lockstart + 1);

		/*
		 * We need to make sure there are no buffered pages in this
		 * range either, we could have raced between the invalidate in
		 * generic_file_direct_write and locking the extent.  The
		 * invalidate needs to happen so that reads after a write do not
		 * get stale data.
		 */
		if (!ordered &&
		    (!writing ||
		     !btrfs_page_exists_in_range(inode, lockstart, lockend)))
			break;

		unlock_extent_cached(&BTRFS_I(inode)->io_tree, lockstart, lockend,
				     cached_state, GFP_NOFS);

		if (ordered) {
			btrfs_start_ordered_extent(inode, ordered, 1);
			btrfs_put_ordered_extent(ordered);
		} else {
			/* Screw you mmap */
			ret = btrfs_fdatawrite_range(inode, lockstart, lockend);
			if (ret)
				break;
			ret = filemap_fdatawait_range(inode->i_mapping,
						      lockstart,
						      lockend);
			if (ret)
				break;

			/*
			 * If we found a page that couldn't be invalidated just
			 * fall back to buffered.
			 */
			ret = invalidate_inode_pages2_range(inode->i_mapping,
					lockstart >> PAGE_CACHE_SHIFT,
					lockend >> PAGE_CACHE_SHIFT);
			if (ret)
				break;
		}

		cond_resched();
	}

	return ret;
}

static struct extent_map *create_pinned_em(struct inode *inode, u64 start,
					   u64 len, u64 orig_start,
					   u64 block_start, u64 block_len,
					   u64 orig_block_len, u64 ram_bytes,
					   int type)
{
	struct extent_map_tree *em_tree;
	struct extent_map *em;
	struct btrfs_root *root = BTRFS_I(inode)->root;
	int ret;

	em_tree = &BTRFS_I(inode)->extent_tree;
	em = alloc_extent_map();
	if (!em)
		return ERR_PTR(-ENOMEM);

	em->start = start;
	em->orig_start = orig_start;
	em->mod_start = start;
	em->mod_len = len;
	em->len = len;
	em->block_len = block_len;
	em->block_start = block_start;
	em->bdev = root->fs_info->fs_devices->latest_bdev;
	em->orig_block_len = orig_block_len;
	em->ram_bytes = ram_bytes;
	em->generation = -1;
	set_bit(EXTENT_FLAG_PINNED, &em->flags);
	if (type == BTRFS_ORDERED_PREALLOC)
		set_bit(EXTENT_FLAG_FILLING, &em->flags);

	do {
		btrfs_drop_extent_cache(inode, em->start,
				em->start + em->len - 1, 0);
		write_lock(&em_tree->lock);
		ret = add_extent_mapping(em_tree, em, 1);
		write_unlock(&em_tree->lock);
	} while (ret == -EEXIST);

	if (ret) {
		free_extent_map(em);
		return ERR_PTR(ret);
	}

	return em;
}


static int btrfs_get_blocks_direct(struct inode *inode, sector_t iblock,
				   struct buffer_head *bh_result, int create)
{
	struct extent_map *em;
	struct btrfs_root *root = BTRFS_I(inode)->root;
	struct extent_state *cached_state = NULL;
	u64 start = iblock << inode->i_blkbits;
	u64 lockstart, lockend;
	u64 len = bh_result->b_size;
	u64 *outstanding_extents = NULL;
	int unlock_bits = EXTENT_LOCKED;
	int ret = 0;

	if (create)
		unlock_bits |= EXTENT_DIRTY;
	else
		len = min_t(u64, len, root->sectorsize);

	lockstart = start;
	lockend = start + len - 1;

	if (current->journal_info) {
		/*
		 * Need to pull our outstanding extents and set journal_info to NULL so
		 * that anything that needs to check if there's a transction doesn't get
		 * confused.
		 */
		outstanding_extents = current->journal_info;
		current->journal_info = NULL;
	}

	/*
	 * If this errors out it's because we couldn't invalidate pagecache for
	 * this range and we need to fallback to buffered.
	 */
	if (lock_extent_direct(inode, lockstart, lockend, &cached_state, create))
		return -ENOTBLK;

	em = btrfs_get_extent(inode, NULL, 0, start, len, 0);
	if (IS_ERR(em)) {
		ret = PTR_ERR(em);
		goto unlock_err;
	}

	/*
	 * Ok for INLINE and COMPRESSED extents we need to fallback on buffered
	 * io.  INLINE is special, and we could probably kludge it in here, but
	 * it's still buffered so for safety lets just fall back to the generic
	 * buffered path.
	 *
	 * For COMPRESSED we _have_ to read the entire extent in so we can
	 * decompress it, so there will be buffering required no matter what we
	 * do, so go ahead and fallback to buffered.
	 *
	 * We return -ENOTBLK because thats what makes DIO go ahead and go back
	 * to buffered IO.  Don't blame me, this is the price we pay for using
	 * the generic code.
	 */
	if (test_bit(EXTENT_FLAG_COMPRESSED, &em->flags) ||
	    em->block_start == EXTENT_MAP_INLINE) {
		free_extent_map(em);
		ret = -ENOTBLK;
		goto unlock_err;
	}

	/* Just a good old fashioned hole, return */
	if (!create && (em->block_start == EXTENT_MAP_HOLE ||
			test_bit(EXTENT_FLAG_PREALLOC, &em->flags))) {
		free_extent_map(em);
		goto unlock_err;
	}

	/*
	 * We don't allocate a new extent in the following cases
	 *
	 * 1) The inode is marked as NODATACOW.  In this case we'll just use the
	 * existing extent.
	 * 2) The extent is marked as PREALLOC.  We're good to go here and can
	 * just use the extent.
	 *
	 */
	if (!create) {
		len = min(len, em->len - (start - em->start));
		lockstart = start + len;
		goto unlock;
	}

	if (test_bit(EXTENT_FLAG_PREALLOC, &em->flags) ||
	    ((BTRFS_I(inode)->flags & BTRFS_INODE_NODATACOW) &&
	     em->block_start != EXTENT_MAP_HOLE)) {
		int type;
		u64 block_start, orig_start, orig_block_len, ram_bytes;

		if (test_bit(EXTENT_FLAG_PREALLOC, &em->flags))
			type = BTRFS_ORDERED_PREALLOC;
		else
			type = BTRFS_ORDERED_NOCOW;
		len = min(len, em->len - (start - em->start));
		block_start = em->block_start + (start - em->start);

		if (can_nocow_extent(inode, start, &len, &orig_start,
				     &orig_block_len, &ram_bytes) == 1) {
			if (type == BTRFS_ORDERED_PREALLOC) {
				free_extent_map(em);
				em = create_pinned_em(inode, start, len,
						       orig_start,
						       block_start, len,
						       orig_block_len,
						       ram_bytes, type);
				if (IS_ERR(em)) {
					ret = PTR_ERR(em);
					goto unlock_err;
				}
			}

			ret = btrfs_add_ordered_extent_dio(inode, start,
					   block_start, len, len, type);
			if (ret) {
				free_extent_map(em);
				goto unlock_err;
			}
			goto unlock;
		}
	}

	/*
	 * this will cow the extent, reset the len in case we changed
	 * it above
	 */
	len = bh_result->b_size;
	free_extent_map(em);
	em = btrfs_new_extent_direct(inode, start, len);
	if (IS_ERR(em)) {
		ret = PTR_ERR(em);
		goto unlock_err;
	}
	len = min(len, em->len - (start - em->start));
unlock:
	bh_result->b_blocknr = (em->block_start + (start - em->start)) >>
		inode->i_blkbits;
	bh_result->b_size = len;
	bh_result->b_bdev = em->bdev;
	set_buffer_mapped(bh_result);
	if (create) {
		if (!test_bit(EXTENT_FLAG_PREALLOC, &em->flags))
			set_buffer_new(bh_result);

		/*
		 * Need to update the i_size under the extent lock so buffered
		 * readers will get the updated i_size when we unlock.
		 */
		if (start + len > i_size_read(inode))
			i_size_write(inode, start + len);

		/*
		 * If we have an outstanding_extents count still set then we're
		 * within our reservation, otherwise we need to adjust our inode
		 * counter appropriately.
		 */
		if (*outstanding_extents) {
			(*outstanding_extents)--;
		} else {
			spin_lock(&BTRFS_I(inode)->lock);
			BTRFS_I(inode)->outstanding_extents++;
			spin_unlock(&BTRFS_I(inode)->lock);
		}

		current->journal_info = outstanding_extents;
		btrfs_free_reserved_data_space(inode, len);
		set_bit(BTRFS_INODE_DIO_READY, &BTRFS_I(inode)->runtime_flags);
	}

	/*
	 * In the case of write we need to clear and unlock the entire range,
	 * in the case of read we need to unlock only the end area that we
	 * aren't using if there is any left over space.
	 */
	if (lockstart < lockend) {
		clear_extent_bit(&BTRFS_I(inode)->io_tree, lockstart,
				 lockend, unlock_bits, 1, 0,
				 &cached_state, GFP_NOFS);
	} else {
		free_extent_state(cached_state);
	}

	free_extent_map(em);

	return 0;

unlock_err:
	clear_extent_bit(&BTRFS_I(inode)->io_tree, lockstart, lockend,
			 unlock_bits, 1, 0, &cached_state, GFP_NOFS);
	if (outstanding_extents)
		current->journal_info = outstanding_extents;
	return ret;
}

static inline int submit_dio_repair_bio(struct inode *inode, struct bio *bio,
					int rw, int mirror_num)
{
	struct btrfs_root *root = BTRFS_I(inode)->root;
	int ret;

	BUG_ON(rw & REQ_WRITE);

	bio_get(bio);

	ret = btrfs_bio_wq_end_io(root->fs_info, bio,
				  BTRFS_WQ_ENDIO_DIO_REPAIR);
	if (ret)
		goto err;

	ret = btrfs_map_bio(root, rw, bio, mirror_num, 0);
err:
	bio_put(bio);
	return ret;
}

static int btrfs_check_dio_repairable(struct inode *inode,
				      struct bio *failed_bio,
				      struct io_failure_record *failrec,
				      int failed_mirror)
{
	int num_copies;

	num_copies = btrfs_num_copies(BTRFS_I(inode)->root->fs_info,
				      failrec->logical, failrec->len);
	if (num_copies == 1) {
		/*
		 * we only have a single copy of the data, so don't bother with
		 * all the retry and error correction code that follows. no
		 * matter what the error is, it is very likely to persist.
		 */
		pr_debug("Check DIO Repairable: cannot repair, num_copies=%d, next_mirror %d, failed_mirror %d\n",
			 num_copies, failrec->this_mirror, failed_mirror);
		return 0;
	}

	failrec->failed_mirror = failed_mirror;
	failrec->this_mirror++;
	if (failrec->this_mirror == failed_mirror)
		failrec->this_mirror++;

	if (failrec->this_mirror > num_copies) {
		pr_debug("Check DIO Repairable: (fail) num_copies=%d, next_mirror %d, failed_mirror %d\n",
			 num_copies, failrec->this_mirror, failed_mirror);
		return 0;
	}

	return 1;
}

static int dio_read_error(struct inode *inode, struct bio *failed_bio,
			  struct page *page, u64 start, u64 end,
			  int failed_mirror, bio_end_io_t *repair_endio,
			  void *repair_arg)
{
	struct io_failure_record *failrec;
	struct bio *bio;
	int isector;
	int read_mode;
	int ret;

	BUG_ON(failed_bio->bi_rw & REQ_WRITE);

	ret = btrfs_get_io_failure_record(inode, start, end, &failrec);
	if (ret)
		return ret;

	ret = btrfs_check_dio_repairable(inode, failed_bio, failrec,
					 failed_mirror);
	if (!ret) {
		free_io_failure(inode, failrec);
		return -EIO;
	}

	if (failed_bio->bi_vcnt > 1)
		read_mode = READ_SYNC | REQ_FAILFAST_DEV;
	else
		read_mode = READ_SYNC;

	isector = start - btrfs_io_bio(failed_bio)->logical;
	isector >>= inode->i_sb->s_blocksize_bits;
	bio = btrfs_create_repair_bio(inode, failed_bio, failrec, page,
				      0, isector, repair_endio, repair_arg);
	if (!bio) {
		free_io_failure(inode, failrec);
		return -EIO;
	}

	btrfs_debug(BTRFS_I(inode)->root->fs_info,
		    "Repair DIO Read Error: submitting new dio read[%#x] to this_mirror=%d, in_validation=%d\n",
		    read_mode, failrec->this_mirror, failrec->in_validation);

	ret = submit_dio_repair_bio(inode, bio, read_mode,
				    failrec->this_mirror);
	if (ret) {
		free_io_failure(inode, failrec);
		bio_put(bio);
	}

	return ret;
}

struct btrfs_retry_complete {
	struct completion done;
	struct inode *inode;
	u64 start;
	int uptodate;
};

static void btrfs_retry_endio_nocsum(struct bio *bio)
{
	struct btrfs_retry_complete *done = bio->bi_private;
	struct bio_vec *bvec;
	int i;

	if (bio->bi_error)
		goto end;

	done->uptodate = 1;
	bio_for_each_segment_all(bvec, bio, i)
		clean_io_failure(done->inode, done->start, bvec->bv_page, 0);
end:
	complete(&done->done);
	bio_put(bio);
}

static int __btrfs_correct_data_nocsum(struct inode *inode,
				       struct btrfs_io_bio *io_bio)
{
	struct bio_vec *bvec;
	struct btrfs_retry_complete done;
	u64 start;
	int i;
	int ret;

	start = io_bio->logical;
	done.inode = inode;

	bio_for_each_segment_all(bvec, &io_bio->bio, i) {
try_again:
		done.uptodate = 0;
		done.start = start;
		init_completion(&done.done);

		ret = dio_read_error(inode, &io_bio->bio, bvec->bv_page, start,
				     start + bvec->bv_len - 1,
				     io_bio->mirror_num,
				     btrfs_retry_endio_nocsum, &done);
		if (ret)
			return ret;

		wait_for_completion(&done.done);

		if (!done.uptodate) {
			/* We might have another mirror, so try again */
			goto try_again;
		}

		start += bvec->bv_len;
	}

	return 0;
}

static void btrfs_retry_endio(struct bio *bio)
{
	struct btrfs_retry_complete *done = bio->bi_private;
	struct btrfs_io_bio *io_bio = btrfs_io_bio(bio);
	struct bio_vec *bvec;
	int uptodate;
	int ret;
	int i;

	if (bio->bi_error)
		goto end;

	uptodate = 1;
	bio_for_each_segment_all(bvec, bio, i) {
		ret = __readpage_endio_check(done->inode, io_bio, i,
					     bvec->bv_page, 0,
					     done->start, bvec->bv_len);
		if (!ret)
			clean_io_failure(done->inode, done->start,
					 bvec->bv_page, 0);
		else
			uptodate = 0;
	}

	done->uptodate = uptodate;
end:
	complete(&done->done);
	bio_put(bio);
}

static int __btrfs_subio_endio_read(struct inode *inode,
				    struct btrfs_io_bio *io_bio, int err)
{
	struct bio_vec *bvec;
	struct btrfs_retry_complete done;
	u64 start;
	u64 offset = 0;
	int i;
	int ret;

	err = 0;
	start = io_bio->logical;
	done.inode = inode;

	bio_for_each_segment_all(bvec, &io_bio->bio, i) {
		ret = __readpage_endio_check(inode, io_bio, i, bvec->bv_page,
					     0, start, bvec->bv_len);
		if (likely(!ret))
			goto next;
try_again:
		done.uptodate = 0;
		done.start = start;
		init_completion(&done.done);

		ret = dio_read_error(inode, &io_bio->bio, bvec->bv_page, start,
				     start + bvec->bv_len - 1,
				     io_bio->mirror_num,
				     btrfs_retry_endio, &done);
		if (ret) {
			err = ret;
			goto next;
		}

		wait_for_completion(&done.done);

		if (!done.uptodate) {
			/* We might have another mirror, so try again */
			goto try_again;
		}
next:
		offset += bvec->bv_len;
		start += bvec->bv_len;
	}

	return err;
}

static int btrfs_subio_endio_read(struct inode *inode,
				  struct btrfs_io_bio *io_bio, int err)
{
	bool skip_csum = BTRFS_I(inode)->flags & BTRFS_INODE_NODATASUM;

	if (skip_csum) {
		if (unlikely(err))
			return __btrfs_correct_data_nocsum(inode, io_bio);
		else
			return 0;
	} else {
		return __btrfs_subio_endio_read(inode, io_bio, err);
	}
}

static void btrfs_endio_direct_read(struct bio *bio)
{
	struct btrfs_dio_private *dip = bio->bi_private;
	struct inode *inode = dip->inode;
	struct bio *dio_bio;
	struct btrfs_io_bio *io_bio = btrfs_io_bio(bio);
	int err = bio->bi_error;

	if (dip->flags & BTRFS_DIO_ORIG_BIO_SUBMITTED)
		err = btrfs_subio_endio_read(inode, io_bio, err);

	unlock_extent(&BTRFS_I(inode)->io_tree, dip->logical_offset,
		      dip->logical_offset + dip->bytes - 1);
	dio_bio = dip->dio_bio;

	kfree(dip);

	dio_end_io(dio_bio, bio->bi_error);

	if (io_bio->end_io)
		io_bio->end_io(io_bio, err);
	bio_put(bio);
}

static void btrfs_endio_direct_write(struct bio *bio)
{
	struct btrfs_dio_private *dip = bio->bi_private;
	struct inode *inode = dip->inode;
	struct btrfs_root *root = BTRFS_I(inode)->root;
	struct btrfs_ordered_extent *ordered = NULL;
	u64 ordered_offset = dip->logical_offset;
	u64 ordered_bytes = dip->bytes;
	struct bio *dio_bio;
	int ret;

again:
	ret = btrfs_dec_test_first_ordered_pending(inode, &ordered,
						   &ordered_offset,
						   ordered_bytes,
						   !bio->bi_error);
	if (!ret)
		goto out_test;

	btrfs_init_work(&ordered->work, btrfs_endio_write_helper,
			finish_ordered_fn, NULL, NULL);
	btrfs_queue_work(root->fs_info->endio_write_workers,
			 &ordered->work);
out_test:
	/*
	 * our bio might span multiple ordered extents.  If we haven't
	 * completed the accounting for the whole dio, go back and try again
	 */
	if (ordered_offset < dip->logical_offset + dip->bytes) {
		ordered_bytes = dip->logical_offset + dip->bytes -
			ordered_offset;
		ordered = NULL;
		goto again;
	}
	dio_bio = dip->dio_bio;

	kfree(dip);

	dio_end_io(dio_bio, bio->bi_error);
	bio_put(bio);
}

static int __btrfs_submit_bio_start_direct_io(struct inode *inode, int rw,
				    struct bio *bio, int mirror_num,
				    unsigned long bio_flags, u64 offset)
{
	int ret;
	struct btrfs_root *root = BTRFS_I(inode)->root;
	ret = btrfs_csum_one_bio(root, inode, bio, offset, 1);
	BUG_ON(ret); /* -ENOMEM */
	return 0;
}

static void btrfs_end_dio_bio(struct bio *bio)
{
	struct btrfs_dio_private *dip = bio->bi_private;
	int err = bio->bi_error;

	if (err)
		btrfs_warn(BTRFS_I(dip->inode)->root->fs_info,
			   "direct IO failed ino %llu rw %lu sector %#Lx len %u err no %d",
			   btrfs_ino(dip->inode), bio->bi_rw,
			   (unsigned long long)bio->bi_iter.bi_sector,
			   bio->bi_iter.bi_size, err);

	if (dip->subio_endio)
		err = dip->subio_endio(dip->inode, btrfs_io_bio(bio), err);

	if (err) {
		dip->errors = 1;

		/*
		 * before atomic variable goto zero, we must make sure
		 * dip->errors is perceived to be set.
		 */
		smp_mb__before_atomic();
	}

	/* if there are more bios still pending for this dio, just exit */
	if (!atomic_dec_and_test(&dip->pending_bios))
		goto out;

	if (dip->errors) {
		bio_io_error(dip->orig_bio);
	} else {
		dip->dio_bio->bi_error = 0;
		bio_endio(dip->orig_bio);
	}
out:
	bio_put(bio);
}

static struct bio *btrfs_dio_bio_alloc(struct block_device *bdev,
				       u64 first_sector, gfp_t gfp_flags)
{
<<<<<<< HEAD
	return btrfs_bio_alloc(bdev, first_sector, BIO_MAX_PAGES, gfp_flags);
=======
	int nr_vecs = bio_get_nr_vecs(bdev);
	struct bio *bio;
	bio = btrfs_bio_alloc(bdev, first_sector, nr_vecs, gfp_flags);
	if (bio)
		bio_associate_current(bio);
	return bio;
>>>>>>> 3a9508b0
}

static inline int btrfs_lookup_and_bind_dio_csum(struct btrfs_root *root,
						 struct inode *inode,
						 struct btrfs_dio_private *dip,
						 struct bio *bio,
						 u64 file_offset)
{
	struct btrfs_io_bio *io_bio = btrfs_io_bio(bio);
	struct btrfs_io_bio *orig_io_bio = btrfs_io_bio(dip->orig_bio);
	int ret;

	/*
	 * We load all the csum data we need when we submit
	 * the first bio to reduce the csum tree search and
	 * contention.
	 */
	if (dip->logical_offset == file_offset) {
		ret = btrfs_lookup_bio_sums_dio(root, inode, dip->orig_bio,
						file_offset);
		if (ret)
			return ret;
	}

	if (bio == dip->orig_bio)
		return 0;

	file_offset -= dip->logical_offset;
	file_offset >>= inode->i_sb->s_blocksize_bits;
	io_bio->csum = (u8 *)(((u32 *)orig_io_bio->csum) + file_offset);

	return 0;
}

static inline int __btrfs_submit_dio_bio(struct bio *bio, struct inode *inode,
					 int rw, u64 file_offset, int skip_sum,
					 int async_submit)
{
	struct btrfs_dio_private *dip = bio->bi_private;
	int write = rw & REQ_WRITE;
	struct btrfs_root *root = BTRFS_I(inode)->root;
	int ret;

	if (async_submit)
		async_submit = !atomic_read(&BTRFS_I(inode)->sync_writers);

	bio_get(bio);

	if (!write) {
		ret = btrfs_bio_wq_end_io(root->fs_info, bio,
				BTRFS_WQ_ENDIO_DATA);
		if (ret)
			goto err;
	}

	if (skip_sum)
		goto map;

	if (write && async_submit) {
		ret = btrfs_wq_submit_bio(root->fs_info,
				   inode, rw, bio, 0, 0,
				   file_offset,
				   __btrfs_submit_bio_start_direct_io,
				   __btrfs_submit_bio_done);
		goto err;
	} else if (write) {
		/*
		 * If we aren't doing async submit, calculate the csum of the
		 * bio now.
		 */
		ret = btrfs_csum_one_bio(root, inode, bio, file_offset, 1);
		if (ret)
			goto err;
	} else {
		ret = btrfs_lookup_and_bind_dio_csum(root, inode, dip, bio,
						     file_offset);
		if (ret)
			goto err;
	}
map:
	ret = btrfs_map_bio(root, rw, bio, 0, async_submit);
err:
	bio_put(bio);
	return ret;
}

static int btrfs_submit_direct_hook(int rw, struct btrfs_dio_private *dip,
				    int skip_sum)
{
	struct inode *inode = dip->inode;
	struct btrfs_root *root = BTRFS_I(inode)->root;
	struct bio *bio;
	struct bio *orig_bio = dip->orig_bio;
	struct bio_vec *bvec = orig_bio->bi_io_vec;
	u64 start_sector = orig_bio->bi_iter.bi_sector;
	u64 file_offset = dip->logical_offset;
	u64 submit_len = 0;
	u64 map_length;
	int nr_pages = 0;
	int ret;
	int async_submit = 0;

	map_length = orig_bio->bi_iter.bi_size;
	ret = btrfs_map_block(root->fs_info, rw, start_sector << 9,
			      &map_length, NULL, 0);
	if (ret)
		return -EIO;

	if (map_length >= orig_bio->bi_iter.bi_size) {
		bio = orig_bio;
		dip->flags |= BTRFS_DIO_ORIG_BIO_SUBMITTED;
		goto submit;
	}

	/* async crcs make it difficult to collect full stripe writes. */
	if (btrfs_get_alloc_profile(root, 1) & BTRFS_BLOCK_GROUP_RAID56_MASK)
		async_submit = 0;
	else
		async_submit = 1;

	bio = btrfs_dio_bio_alloc(orig_bio->bi_bdev, start_sector, GFP_NOFS);
	if (!bio)
		return -ENOMEM;

	bio->bi_private = dip;
	bio->bi_end_io = btrfs_end_dio_bio;
	btrfs_io_bio(bio)->logical = file_offset;
	atomic_inc(&dip->pending_bios);

	while (bvec <= (orig_bio->bi_io_vec + orig_bio->bi_vcnt - 1)) {
		if (map_length < submit_len + bvec->bv_len ||
		    bio_add_page(bio, bvec->bv_page, bvec->bv_len,
				 bvec->bv_offset) < bvec->bv_len) {
			/*
			 * inc the count before we submit the bio so
			 * we know the end IO handler won't happen before
			 * we inc the count. Otherwise, the dip might get freed
			 * before we're done setting it up
			 */
			atomic_inc(&dip->pending_bios);
			ret = __btrfs_submit_dio_bio(bio, inode, rw,
						     file_offset, skip_sum,
						     async_submit);
			if (ret) {
				bio_put(bio);
				atomic_dec(&dip->pending_bios);
				goto out_err;
			}

			start_sector += submit_len >> 9;
			file_offset += submit_len;

			submit_len = 0;
			nr_pages = 0;

			bio = btrfs_dio_bio_alloc(orig_bio->bi_bdev,
						  start_sector, GFP_NOFS);
			if (!bio)
				goto out_err;
			bio->bi_private = dip;
			bio->bi_end_io = btrfs_end_dio_bio;
			btrfs_io_bio(bio)->logical = file_offset;

			map_length = orig_bio->bi_iter.bi_size;
			ret = btrfs_map_block(root->fs_info, rw,
					      start_sector << 9,
					      &map_length, NULL, 0);
			if (ret) {
				bio_put(bio);
				goto out_err;
			}
		} else {
			submit_len += bvec->bv_len;
			nr_pages++;
			bvec++;
		}
	}

submit:
	ret = __btrfs_submit_dio_bio(bio, inode, rw, file_offset, skip_sum,
				     async_submit);
	if (!ret)
		return 0;

	bio_put(bio);
out_err:
	dip->errors = 1;
	/*
	 * before atomic variable goto zero, we must
	 * make sure dip->errors is perceived to be set.
	 */
	smp_mb__before_atomic();
	if (atomic_dec_and_test(&dip->pending_bios))
		bio_io_error(dip->orig_bio);

	/* bio_end_io() will handle error, so we needn't return it */
	return 0;
}

static void btrfs_submit_direct(int rw, struct bio *dio_bio,
				struct inode *inode, loff_t file_offset)
{
	struct btrfs_dio_private *dip = NULL;
	struct bio *io_bio = NULL;
	struct btrfs_io_bio *btrfs_bio;
	int skip_sum;
	int write = rw & REQ_WRITE;
	int ret = 0;

	skip_sum = BTRFS_I(inode)->flags & BTRFS_INODE_NODATASUM;

	io_bio = btrfs_bio_clone(dio_bio, GFP_NOFS);
	if (!io_bio) {
		ret = -ENOMEM;
		goto free_ordered;
	}

	dip = kzalloc(sizeof(*dip), GFP_NOFS);
	if (!dip) {
		ret = -ENOMEM;
		goto free_ordered;
	}

	dip->private = dio_bio->bi_private;
	dip->inode = inode;
	dip->logical_offset = file_offset;
	dip->bytes = dio_bio->bi_iter.bi_size;
	dip->disk_bytenr = (u64)dio_bio->bi_iter.bi_sector << 9;
	io_bio->bi_private = dip;
	dip->orig_bio = io_bio;
	dip->dio_bio = dio_bio;
	atomic_set(&dip->pending_bios, 0);
	btrfs_bio = btrfs_io_bio(io_bio);
	btrfs_bio->logical = file_offset;

	if (write) {
		io_bio->bi_end_io = btrfs_endio_direct_write;
	} else {
		io_bio->bi_end_io = btrfs_endio_direct_read;
		dip->subio_endio = btrfs_subio_endio_read;
	}

	ret = btrfs_submit_direct_hook(rw, dip, skip_sum);
	if (!ret)
		return;

	if (btrfs_bio->end_io)
		btrfs_bio->end_io(btrfs_bio, ret);

free_ordered:
	/*
	 * If we arrived here it means either we failed to submit the dip
	 * or we either failed to clone the dio_bio or failed to allocate the
	 * dip. If we cloned the dio_bio and allocated the dip, we can just
	 * call bio_endio against our io_bio so that we get proper resource
	 * cleanup if we fail to submit the dip, otherwise, we must do the
	 * same as btrfs_endio_direct_[write|read] because we can't call these
	 * callbacks - they require an allocated dip and a clone of dio_bio.
	 */
	if (io_bio && dip) {
		io_bio->bi_error = -EIO;
		bio_endio(io_bio);
		/*
		 * The end io callbacks free our dip, do the final put on io_bio
		 * and all the cleanup and final put for dio_bio (through
		 * dio_end_io()).
		 */
		dip = NULL;
		io_bio = NULL;
	} else {
		if (write) {
			struct btrfs_ordered_extent *ordered;

			ordered = btrfs_lookup_ordered_extent(inode,
							      file_offset);
			set_bit(BTRFS_ORDERED_IOERR, &ordered->flags);
			/*
			 * Decrements our ref on the ordered extent and removes
			 * the ordered extent from the inode's ordered tree,
			 * doing all the proper resource cleanup such as for the
			 * reserved space and waking up any waiters for this
			 * ordered extent (through btrfs_remove_ordered_extent).
			 */
			btrfs_finish_ordered_io(ordered);
		} else {
			unlock_extent(&BTRFS_I(inode)->io_tree, file_offset,
			      file_offset + dio_bio->bi_iter.bi_size - 1);
		}
		dio_bio->bi_error = -EIO;
		/*
		 * Releases and cleans up our dio_bio, no need to bio_put()
		 * nor bio_endio()/bio_io_error() against dio_bio.
		 */
		dio_end_io(dio_bio, ret);
	}
	if (io_bio)
		bio_put(io_bio);
	kfree(dip);
}

static ssize_t check_direct_IO(struct btrfs_root *root, struct kiocb *iocb,
			const struct iov_iter *iter, loff_t offset)
{
	int seg;
	int i;
	unsigned blocksize_mask = root->sectorsize - 1;
	ssize_t retval = -EINVAL;

	if (offset & blocksize_mask)
		goto out;

	if (iov_iter_alignment(iter) & blocksize_mask)
		goto out;

	/* If this is a write we don't need to check anymore */
	if (iov_iter_rw(iter) == WRITE)
		return 0;
	/*
	 * Check to make sure we don't have duplicate iov_base's in this
	 * iovec, if so return EINVAL, otherwise we'll get csum errors
	 * when reading back.
	 */
	for (seg = 0; seg < iter->nr_segs; seg++) {
		for (i = seg + 1; i < iter->nr_segs; i++) {
			if (iter->iov[seg].iov_base == iter->iov[i].iov_base)
				goto out;
		}
	}
	retval = 0;
out:
	return retval;
}

static ssize_t btrfs_direct_IO(struct kiocb *iocb, struct iov_iter *iter,
			       loff_t offset)
{
	struct file *file = iocb->ki_filp;
	struct inode *inode = file->f_mapping->host;
	u64 outstanding_extents = 0;
	size_t count = 0;
	int flags = 0;
	bool wakeup = true;
	bool relock = false;
	ssize_t ret;

	if (check_direct_IO(BTRFS_I(inode)->root, iocb, iter, offset))
		return 0;

	inode_dio_begin(inode);
	smp_mb__after_atomic();

	/*
	 * The generic stuff only does filemap_write_and_wait_range, which
	 * isn't enough if we've written compressed pages to this area, so
	 * we need to flush the dirty pages again to make absolutely sure
	 * that any outstanding dirty pages are on disk.
	 */
	count = iov_iter_count(iter);
	if (test_bit(BTRFS_INODE_HAS_ASYNC_EXTENT,
		     &BTRFS_I(inode)->runtime_flags))
		filemap_fdatawrite_range(inode->i_mapping, offset,
					 offset + count - 1);

	if (iov_iter_rw(iter) == WRITE) {
		/*
		 * If the write DIO is beyond the EOF, we need update
		 * the isize, but it is protected by i_mutex. So we can
		 * not unlock the i_mutex at this case.
		 */
		if (offset + count <= inode->i_size) {
			mutex_unlock(&inode->i_mutex);
			relock = true;
		}
		ret = btrfs_delalloc_reserve_space(inode, count);
		if (ret)
			goto out;
		outstanding_extents = div64_u64(count +
						BTRFS_MAX_EXTENT_SIZE - 1,
						BTRFS_MAX_EXTENT_SIZE);

		/*
		 * We need to know how many extents we reserved so that we can
		 * do the accounting properly if we go over the number we
		 * originally calculated.  Abuse current->journal_info for this.
		 */
		current->journal_info = &outstanding_extents;
	} else if (test_bit(BTRFS_INODE_READDIO_NEED_LOCK,
				     &BTRFS_I(inode)->runtime_flags)) {
		inode_dio_end(inode);
		flags = DIO_LOCKING | DIO_SKIP_HOLES;
		wakeup = false;
	}

	ret = __blockdev_direct_IO(iocb, inode,
				   BTRFS_I(inode)->root->fs_info->fs_devices->latest_bdev,
				   iter, offset, btrfs_get_blocks_direct, NULL,
				   btrfs_submit_direct, flags);
	if (iov_iter_rw(iter) == WRITE) {
		current->journal_info = NULL;
		if (ret < 0 && ret != -EIOCBQUEUED) {
			/*
			 * If the error comes from submitting stage,
			 * btrfs_get_blocsk_direct() has free'd data space,
			 * and metadata space will be handled by
			 * finish_ordered_fn, don't do that again to make
			 * sure bytes_may_use is correct.
			 */
			if (!test_and_clear_bit(BTRFS_INODE_DIO_READY,
				     &BTRFS_I(inode)->runtime_flags))
				btrfs_delalloc_release_space(inode, count);
		} else if (ret >= 0 && (size_t)ret < count)
			btrfs_delalloc_release_space(inode,
						     count - (size_t)ret);
	}
out:
	if (wakeup)
		inode_dio_end(inode);
	if (relock)
		mutex_lock(&inode->i_mutex);

	return ret;
}

#define BTRFS_FIEMAP_FLAGS	(FIEMAP_FLAG_SYNC)

static int btrfs_fiemap(struct inode *inode, struct fiemap_extent_info *fieinfo,
		__u64 start, __u64 len)
{
	int	ret;

	ret = fiemap_check_flags(fieinfo, BTRFS_FIEMAP_FLAGS);
	if (ret)
		return ret;

	return extent_fiemap(inode, fieinfo, start, len, btrfs_get_extent_fiemap);
}

int btrfs_readpage(struct file *file, struct page *page)
{
	struct extent_io_tree *tree;
	tree = &BTRFS_I(page->mapping->host)->io_tree;
	return extent_read_full_page(tree, page, btrfs_get_extent, 0);
}

static int btrfs_writepage(struct page *page, struct writeback_control *wbc)
{
	struct extent_io_tree *tree;


	if (current->flags & PF_MEMALLOC) {
		redirty_page_for_writepage(wbc, page);
		unlock_page(page);
		return 0;
	}
	tree = &BTRFS_I(page->mapping->host)->io_tree;
	return extent_write_full_page(tree, page, btrfs_get_extent, wbc);
}

static int btrfs_writepages(struct address_space *mapping,
			    struct writeback_control *wbc)
{
	struct extent_io_tree *tree;

	tree = &BTRFS_I(mapping->host)->io_tree;
	return extent_writepages(tree, mapping, btrfs_get_extent, wbc);
}

static int
btrfs_readpages(struct file *file, struct address_space *mapping,
		struct list_head *pages, unsigned nr_pages)
{
	struct extent_io_tree *tree;
	tree = &BTRFS_I(mapping->host)->io_tree;
	return extent_readpages(tree, mapping, pages, nr_pages,
				btrfs_get_extent);
}
static int __btrfs_releasepage(struct page *page, gfp_t gfp_flags)
{
	struct extent_io_tree *tree;
	struct extent_map_tree *map;
	int ret;

	tree = &BTRFS_I(page->mapping->host)->io_tree;
	map = &BTRFS_I(page->mapping->host)->extent_tree;
	ret = try_release_extent_mapping(map, tree, page, gfp_flags);
	if (ret == 1) {
		ClearPagePrivate(page);
		set_page_private(page, 0);
		page_cache_release(page);
	}
	return ret;
}

static int btrfs_releasepage(struct page *page, gfp_t gfp_flags)
{
	if (PageWriteback(page) || PageDirty(page))
		return 0;
	return __btrfs_releasepage(page, gfp_flags & GFP_NOFS);
}

static void btrfs_invalidatepage(struct page *page, unsigned int offset,
				 unsigned int length)
{
	struct inode *inode = page->mapping->host;
	struct extent_io_tree *tree;
	struct btrfs_ordered_extent *ordered;
	struct extent_state *cached_state = NULL;
	u64 page_start = page_offset(page);
	u64 page_end = page_start + PAGE_CACHE_SIZE - 1;
	int inode_evicting = inode->i_state & I_FREEING;

	/*
	 * we have the page locked, so new writeback can't start,
	 * and the dirty bit won't be cleared while we are here.
	 *
	 * Wait for IO on this page so that we can safely clear
	 * the PagePrivate2 bit and do ordered accounting
	 */
	wait_on_page_writeback(page);

	tree = &BTRFS_I(inode)->io_tree;
	if (offset) {
		btrfs_releasepage(page, GFP_NOFS);
		return;
	}

	if (!inode_evicting)
		lock_extent_bits(tree, page_start, page_end, 0, &cached_state);
	ordered = btrfs_lookup_ordered_extent(inode, page_start);
	if (ordered) {
		/*
		 * IO on this page will never be started, so we need
		 * to account for any ordered extents now
		 */
		if (!inode_evicting)
			clear_extent_bit(tree, page_start, page_end,
					 EXTENT_DIRTY | EXTENT_DELALLOC |
					 EXTENT_LOCKED | EXTENT_DO_ACCOUNTING |
					 EXTENT_DEFRAG, 1, 0, &cached_state,
					 GFP_NOFS);
		/*
		 * whoever cleared the private bit is responsible
		 * for the finish_ordered_io
		 */
		if (TestClearPagePrivate2(page)) {
			struct btrfs_ordered_inode_tree *tree;
			u64 new_len;

			tree = &BTRFS_I(inode)->ordered_tree;

			spin_lock_irq(&tree->lock);
			set_bit(BTRFS_ORDERED_TRUNCATED, &ordered->flags);
			new_len = page_start - ordered->file_offset;
			if (new_len < ordered->truncated_len)
				ordered->truncated_len = new_len;
			spin_unlock_irq(&tree->lock);

			if (btrfs_dec_test_ordered_pending(inode, &ordered,
							   page_start,
							   PAGE_CACHE_SIZE, 1))
				btrfs_finish_ordered_io(ordered);
		}
		btrfs_put_ordered_extent(ordered);
		if (!inode_evicting) {
			cached_state = NULL;
			lock_extent_bits(tree, page_start, page_end, 0,
					 &cached_state);
		}
	}

	if (!inode_evicting) {
		clear_extent_bit(tree, page_start, page_end,
				 EXTENT_LOCKED | EXTENT_DIRTY |
				 EXTENT_DELALLOC | EXTENT_DO_ACCOUNTING |
				 EXTENT_DEFRAG, 1, 1,
				 &cached_state, GFP_NOFS);

		__btrfs_releasepage(page, GFP_NOFS);
	}

	ClearPageChecked(page);
	if (PagePrivate(page)) {
		ClearPagePrivate(page);
		set_page_private(page, 0);
		page_cache_release(page);
	}
}

/*
 * btrfs_page_mkwrite() is not allowed to change the file size as it gets
 * called from a page fault handler when a page is first dirtied. Hence we must
 * be careful to check for EOF conditions here. We set the page up correctly
 * for a written page which means we get ENOSPC checking when writing into
 * holes and correct delalloc and unwritten extent mapping on filesystems that
 * support these features.
 *
 * We are not allowed to take the i_mutex here so we have to play games to
 * protect against truncate races as the page could now be beyond EOF.  Because
 * vmtruncate() writes the inode size before removing pages, once we have the
 * page lock we can determine safely if the page is beyond EOF. If it is not
 * beyond EOF, then the page is guaranteed safe against truncation until we
 * unlock the page.
 */
int btrfs_page_mkwrite(struct vm_area_struct *vma, struct vm_fault *vmf)
{
	struct page *page = vmf->page;
	struct inode *inode = file_inode(vma->vm_file);
	struct btrfs_root *root = BTRFS_I(inode)->root;
	struct extent_io_tree *io_tree = &BTRFS_I(inode)->io_tree;
	struct btrfs_ordered_extent *ordered;
	struct extent_state *cached_state = NULL;
	char *kaddr;
	unsigned long zero_start;
	loff_t size;
	int ret;
	int reserved = 0;
	u64 page_start;
	u64 page_end;

	sb_start_pagefault(inode->i_sb);
	ret  = btrfs_delalloc_reserve_space(inode, PAGE_CACHE_SIZE);
	if (!ret) {
		ret = file_update_time(vma->vm_file);
		reserved = 1;
	}
	if (ret) {
		if (ret == -ENOMEM)
			ret = VM_FAULT_OOM;
		else /* -ENOSPC, -EIO, etc */
			ret = VM_FAULT_SIGBUS;
		if (reserved)
			goto out;
		goto out_noreserve;
	}

	ret = VM_FAULT_NOPAGE; /* make the VM retry the fault */
again:
	lock_page(page);
	size = i_size_read(inode);
	page_start = page_offset(page);
	page_end = page_start + PAGE_CACHE_SIZE - 1;

	if ((page->mapping != inode->i_mapping) ||
	    (page_start >= size)) {
		/* page got truncated out from underneath us */
		goto out_unlock;
	}
	wait_on_page_writeback(page);

	lock_extent_bits(io_tree, page_start, page_end, 0, &cached_state);
	set_page_extent_mapped(page);

	/*
	 * we can't set the delalloc bits if there are pending ordered
	 * extents.  Drop our locks and wait for them to finish
	 */
	ordered = btrfs_lookup_ordered_extent(inode, page_start);
	if (ordered) {
		unlock_extent_cached(io_tree, page_start, page_end,
				     &cached_state, GFP_NOFS);
		unlock_page(page);
		btrfs_start_ordered_extent(inode, ordered, 1);
		btrfs_put_ordered_extent(ordered);
		goto again;
	}

	/*
	 * XXX - page_mkwrite gets called every time the page is dirtied, even
	 * if it was already dirty, so for space accounting reasons we need to
	 * clear any delalloc bits for the range we are fixing to save.  There
	 * is probably a better way to do this, but for now keep consistent with
	 * prepare_pages in the normal write path.
	 */
	clear_extent_bit(&BTRFS_I(inode)->io_tree, page_start, page_end,
			  EXTENT_DIRTY | EXTENT_DELALLOC |
			  EXTENT_DO_ACCOUNTING | EXTENT_DEFRAG,
			  0, 0, &cached_state, GFP_NOFS);

	ret = btrfs_set_extent_delalloc(inode, page_start, page_end,
					&cached_state);
	if (ret) {
		unlock_extent_cached(io_tree, page_start, page_end,
				     &cached_state, GFP_NOFS);
		ret = VM_FAULT_SIGBUS;
		goto out_unlock;
	}
	ret = 0;

	/* page is wholly or partially inside EOF */
	if (page_start + PAGE_CACHE_SIZE > size)
		zero_start = size & ~PAGE_CACHE_MASK;
	else
		zero_start = PAGE_CACHE_SIZE;

	if (zero_start != PAGE_CACHE_SIZE) {
		kaddr = kmap(page);
		memset(kaddr + zero_start, 0, PAGE_CACHE_SIZE - zero_start);
		flush_dcache_page(page);
		kunmap(page);
	}
	ClearPageChecked(page);
	set_page_dirty(page);
	SetPageUptodate(page);

	BTRFS_I(inode)->last_trans = root->fs_info->generation;
	BTRFS_I(inode)->last_sub_trans = BTRFS_I(inode)->root->log_transid;
	BTRFS_I(inode)->last_log_commit = BTRFS_I(inode)->root->last_log_commit;

	unlock_extent_cached(io_tree, page_start, page_end, &cached_state, GFP_NOFS);

out_unlock:
	if (!ret) {
		sb_end_pagefault(inode->i_sb);
		return VM_FAULT_LOCKED;
	}
	unlock_page(page);
out:
	btrfs_delalloc_release_space(inode, PAGE_CACHE_SIZE);
out_noreserve:
	sb_end_pagefault(inode->i_sb);
	return ret;
}

static int btrfs_truncate(struct inode *inode)
{
	struct btrfs_root *root = BTRFS_I(inode)->root;
	struct btrfs_block_rsv *rsv;
	int ret = 0;
	int err = 0;
	struct btrfs_trans_handle *trans;
	u64 mask = root->sectorsize - 1;
	u64 min_size = btrfs_calc_trunc_metadata_size(root, 1);

	ret = btrfs_wait_ordered_range(inode, inode->i_size & (~mask),
				       (u64)-1);
	if (ret)
		return ret;

	/*
	 * Yes ladies and gentelment, this is indeed ugly.  The fact is we have
	 * 3 things going on here
	 *
	 * 1) We need to reserve space for our orphan item and the space to
	 * delete our orphan item.  Lord knows we don't want to have a dangling
	 * orphan item because we didn't reserve space to remove it.
	 *
	 * 2) We need to reserve space to update our inode.
	 *
	 * 3) We need to have something to cache all the space that is going to
	 * be free'd up by the truncate operation, but also have some slack
	 * space reserved in case it uses space during the truncate (thank you
	 * very much snapshotting).
	 *
	 * And we need these to all be seperate.  The fact is we can use alot of
	 * space doing the truncate, and we have no earthly idea how much space
	 * we will use, so we need the truncate reservation to be seperate so it
	 * doesn't end up using space reserved for updating the inode or
	 * removing the orphan item.  We also need to be able to stop the
	 * transaction and start a new one, which means we need to be able to
	 * update the inode several times, and we have no idea of knowing how
	 * many times that will be, so we can't just reserve 1 item for the
	 * entirety of the opration, so that has to be done seperately as well.
	 * Then there is the orphan item, which does indeed need to be held on
	 * to for the whole operation, and we need nobody to touch this reserved
	 * space except the orphan code.
	 *
	 * So that leaves us with
	 *
	 * 1) root->orphan_block_rsv - for the orphan deletion.
	 * 2) rsv - for the truncate reservation, which we will steal from the
	 * transaction reservation.
	 * 3) fs_info->trans_block_rsv - this will have 1 items worth left for
	 * updating the inode.
	 */
	rsv = btrfs_alloc_block_rsv(root, BTRFS_BLOCK_RSV_TEMP);
	if (!rsv)
		return -ENOMEM;
	rsv->size = min_size;
	rsv->failfast = 1;

	/*
	 * 1 for the truncate slack space
	 * 1 for updating the inode.
	 */
	trans = btrfs_start_transaction(root, 2);
	if (IS_ERR(trans)) {
		err = PTR_ERR(trans);
		goto out;
	}

	/* Migrate the slack space for the truncate to our reserve */
	ret = btrfs_block_rsv_migrate(&root->fs_info->trans_block_rsv, rsv,
				      min_size);
	BUG_ON(ret);

	/*
	 * So if we truncate and then write and fsync we normally would just
	 * write the extents that changed, which is a problem if we need to
	 * first truncate that entire inode.  So set this flag so we write out
	 * all of the extents in the inode to the sync log so we're completely
	 * safe.
	 */
	set_bit(BTRFS_INODE_NEEDS_FULL_SYNC, &BTRFS_I(inode)->runtime_flags);
	trans->block_rsv = rsv;

	while (1) {
		ret = btrfs_truncate_inode_items(trans, root, inode,
						 inode->i_size,
						 BTRFS_EXTENT_DATA_KEY);
		if (ret != -ENOSPC && ret != -EAGAIN) {
			err = ret;
			break;
		}

		trans->block_rsv = &root->fs_info->trans_block_rsv;
		ret = btrfs_update_inode(trans, root, inode);
		if (ret) {
			err = ret;
			break;
		}

		btrfs_end_transaction(trans, root);
		btrfs_btree_balance_dirty(root);

		trans = btrfs_start_transaction(root, 2);
		if (IS_ERR(trans)) {
			ret = err = PTR_ERR(trans);
			trans = NULL;
			break;
		}

		ret = btrfs_block_rsv_migrate(&root->fs_info->trans_block_rsv,
					      rsv, min_size);
		BUG_ON(ret);	/* shouldn't happen */
		trans->block_rsv = rsv;
	}

	if (ret == 0 && inode->i_nlink > 0) {
		trans->block_rsv = root->orphan_block_rsv;
		ret = btrfs_orphan_del(trans, inode);
		if (ret)
			err = ret;
	}

	if (trans) {
		trans->block_rsv = &root->fs_info->trans_block_rsv;
		ret = btrfs_update_inode(trans, root, inode);
		if (ret && !err)
			err = ret;

		ret = btrfs_end_transaction(trans, root);
		btrfs_btree_balance_dirty(root);
	}

out:
	btrfs_free_block_rsv(root, rsv);

	if (ret && !err)
		err = ret;

	return err;
}

/*
 * create a new subvolume directory/inode (helper for the ioctl).
 */
int btrfs_create_subvol_root(struct btrfs_trans_handle *trans,
			     struct btrfs_root *new_root,
			     struct btrfs_root *parent_root,
			     u64 new_dirid)
{
	struct inode *inode;
	int err;
	u64 index = 0;

	inode = btrfs_new_inode(trans, new_root, NULL, "..", 2,
				new_dirid, new_dirid,
				S_IFDIR | (~current_umask() & S_IRWXUGO),
				&index);
	if (IS_ERR(inode))
		return PTR_ERR(inode);
	inode->i_op = &btrfs_dir_inode_operations;
	inode->i_fop = &btrfs_dir_file_operations;

	set_nlink(inode, 1);
	btrfs_i_size_write(inode, 0);
	unlock_new_inode(inode);

	err = btrfs_subvol_inherit_props(trans, new_root, parent_root);
	if (err)
		btrfs_err(new_root->fs_info,
			  "error inheriting subvolume %llu properties: %d",
			  new_root->root_key.objectid, err);

	err = btrfs_update_inode(trans, new_root, inode);

	iput(inode);
	return err;
}

struct inode *btrfs_alloc_inode(struct super_block *sb)
{
	struct btrfs_inode *ei;
	struct inode *inode;

	ei = kmem_cache_alloc(btrfs_inode_cachep, GFP_NOFS);
	if (!ei)
		return NULL;

	ei->root = NULL;
	ei->generation = 0;
	ei->last_trans = 0;
	ei->last_sub_trans = 0;
	ei->logged_trans = 0;
	ei->delalloc_bytes = 0;
	ei->defrag_bytes = 0;
	ei->disk_i_size = 0;
	ei->flags = 0;
	ei->csum_bytes = 0;
	ei->index_cnt = (u64)-1;
	ei->dir_index = 0;
	ei->last_unlink_trans = 0;
	ei->last_log_commit = 0;

	spin_lock_init(&ei->lock);
	ei->outstanding_extents = 0;
	ei->reserved_extents = 0;

	ei->runtime_flags = 0;
	ei->force_compress = BTRFS_COMPRESS_NONE;

	ei->delayed_node = NULL;

	ei->i_otime.tv_sec = 0;
	ei->i_otime.tv_nsec = 0;

	inode = &ei->vfs_inode;
	extent_map_tree_init(&ei->extent_tree);
	extent_io_tree_init(&ei->io_tree, &inode->i_data);
	extent_io_tree_init(&ei->io_failure_tree, &inode->i_data);
	ei->io_tree.track_uptodate = 1;
	ei->io_failure_tree.track_uptodate = 1;
	atomic_set(&ei->sync_writers, 0);
	mutex_init(&ei->log_mutex);
	mutex_init(&ei->delalloc_mutex);
	btrfs_ordered_inode_tree_init(&ei->ordered_tree);
	INIT_LIST_HEAD(&ei->delalloc_inodes);
	RB_CLEAR_NODE(&ei->rb_node);

	return inode;
}

#ifdef CONFIG_BTRFS_FS_RUN_SANITY_TESTS
void btrfs_test_destroy_inode(struct inode *inode)
{
	btrfs_drop_extent_cache(inode, 0, (u64)-1, 0);
	kmem_cache_free(btrfs_inode_cachep, BTRFS_I(inode));
}
#endif

static void btrfs_i_callback(struct rcu_head *head)
{
	struct inode *inode = container_of(head, struct inode, i_rcu);
	kmem_cache_free(btrfs_inode_cachep, BTRFS_I(inode));
}

void btrfs_destroy_inode(struct inode *inode)
{
	struct btrfs_ordered_extent *ordered;
	struct btrfs_root *root = BTRFS_I(inode)->root;

	WARN_ON(!hlist_empty(&inode->i_dentry));
	WARN_ON(inode->i_data.nrpages);
	WARN_ON(BTRFS_I(inode)->outstanding_extents);
	WARN_ON(BTRFS_I(inode)->reserved_extents);
	WARN_ON(BTRFS_I(inode)->delalloc_bytes);
	WARN_ON(BTRFS_I(inode)->csum_bytes);
	WARN_ON(BTRFS_I(inode)->defrag_bytes);

	/*
	 * This can happen where we create an inode, but somebody else also
	 * created the same inode and we need to destroy the one we already
	 * created.
	 */
	if (!root)
		goto free;

	if (test_bit(BTRFS_INODE_HAS_ORPHAN_ITEM,
		     &BTRFS_I(inode)->runtime_flags)) {
		btrfs_info(root->fs_info, "inode %llu still on the orphan list",
			btrfs_ino(inode));
		atomic_dec(&root->orphan_inodes);
	}

	while (1) {
		ordered = btrfs_lookup_first_ordered_extent(inode, (u64)-1);
		if (!ordered)
			break;
		else {
			btrfs_err(root->fs_info, "found ordered extent %llu %llu on inode cleanup",
				ordered->file_offset, ordered->len);
			btrfs_remove_ordered_extent(inode, ordered);
			btrfs_put_ordered_extent(ordered);
			btrfs_put_ordered_extent(ordered);
		}
	}
	inode_tree_del(inode);
	btrfs_drop_extent_cache(inode, 0, (u64)-1, 0);
free:
	call_rcu(&inode->i_rcu, btrfs_i_callback);
}

int btrfs_drop_inode(struct inode *inode)
{
	struct btrfs_root *root = BTRFS_I(inode)->root;

	if (root == NULL)
		return 1;

	/* the snap/subvol tree is on deleting */
	if (btrfs_root_refs(&root->root_item) == 0)
		return 1;
	else
		return generic_drop_inode(inode);
}

static void init_once(void *foo)
{
	struct btrfs_inode *ei = (struct btrfs_inode *) foo;

	inode_init_once(&ei->vfs_inode);
}

void btrfs_destroy_cachep(void)
{
	/*
	 * Make sure all delayed rcu free inodes are flushed before we
	 * destroy cache.
	 */
	rcu_barrier();
	if (btrfs_inode_cachep)
		kmem_cache_destroy(btrfs_inode_cachep);
	if (btrfs_trans_handle_cachep)
		kmem_cache_destroy(btrfs_trans_handle_cachep);
	if (btrfs_transaction_cachep)
		kmem_cache_destroy(btrfs_transaction_cachep);
	if (btrfs_path_cachep)
		kmem_cache_destroy(btrfs_path_cachep);
	if (btrfs_free_space_cachep)
		kmem_cache_destroy(btrfs_free_space_cachep);
	if (btrfs_delalloc_work_cachep)
		kmem_cache_destroy(btrfs_delalloc_work_cachep);
}

int btrfs_init_cachep(void)
{
	btrfs_inode_cachep = kmem_cache_create("btrfs_inode",
			sizeof(struct btrfs_inode), 0,
			SLAB_RECLAIM_ACCOUNT | SLAB_MEM_SPREAD, init_once);
	if (!btrfs_inode_cachep)
		goto fail;

	btrfs_trans_handle_cachep = kmem_cache_create("btrfs_trans_handle",
			sizeof(struct btrfs_trans_handle), 0,
			SLAB_RECLAIM_ACCOUNT | SLAB_MEM_SPREAD, NULL);
	if (!btrfs_trans_handle_cachep)
		goto fail;

	btrfs_transaction_cachep = kmem_cache_create("btrfs_transaction",
			sizeof(struct btrfs_transaction), 0,
			SLAB_RECLAIM_ACCOUNT | SLAB_MEM_SPREAD, NULL);
	if (!btrfs_transaction_cachep)
		goto fail;

	btrfs_path_cachep = kmem_cache_create("btrfs_path",
			sizeof(struct btrfs_path), 0,
			SLAB_RECLAIM_ACCOUNT | SLAB_MEM_SPREAD, NULL);
	if (!btrfs_path_cachep)
		goto fail;

	btrfs_free_space_cachep = kmem_cache_create("btrfs_free_space",
			sizeof(struct btrfs_free_space), 0,
			SLAB_RECLAIM_ACCOUNT | SLAB_MEM_SPREAD, NULL);
	if (!btrfs_free_space_cachep)
		goto fail;

	btrfs_delalloc_work_cachep = kmem_cache_create("btrfs_delalloc_work",
			sizeof(struct btrfs_delalloc_work), 0,
			SLAB_RECLAIM_ACCOUNT | SLAB_MEM_SPREAD,
			NULL);
	if (!btrfs_delalloc_work_cachep)
		goto fail;

	return 0;
fail:
	btrfs_destroy_cachep();
	return -ENOMEM;
}

static int btrfs_getattr(struct vfsmount *mnt,
			 struct dentry *dentry, struct kstat *stat)
{
	u64 delalloc_bytes;
	struct inode *inode = d_inode(dentry);
	u32 blocksize = inode->i_sb->s_blocksize;

	generic_fillattr(inode, stat);
	stat->dev = BTRFS_I(inode)->root->anon_dev;
	stat->blksize = PAGE_CACHE_SIZE;

	spin_lock(&BTRFS_I(inode)->lock);
	delalloc_bytes = BTRFS_I(inode)->delalloc_bytes;
	spin_unlock(&BTRFS_I(inode)->lock);
	stat->blocks = (ALIGN(inode_get_bytes(inode), blocksize) +
			ALIGN(delalloc_bytes, blocksize)) >> 9;
	return 0;
}

static int btrfs_rename(struct inode *old_dir, struct dentry *old_dentry,
			   struct inode *new_dir, struct dentry *new_dentry)
{
	struct btrfs_trans_handle *trans;
	struct btrfs_root *root = BTRFS_I(old_dir)->root;
	struct btrfs_root *dest = BTRFS_I(new_dir)->root;
	struct inode *new_inode = d_inode(new_dentry);
	struct inode *old_inode = d_inode(old_dentry);
	struct timespec ctime = CURRENT_TIME;
	u64 index = 0;
	u64 root_objectid;
	int ret;
	u64 old_ino = btrfs_ino(old_inode);

	if (btrfs_ino(new_dir) == BTRFS_EMPTY_SUBVOL_DIR_OBJECTID)
		return -EPERM;

	/* we only allow rename subvolume link between subvolumes */
	if (old_ino != BTRFS_FIRST_FREE_OBJECTID && root != dest)
		return -EXDEV;

	if (old_ino == BTRFS_EMPTY_SUBVOL_DIR_OBJECTID ||
	    (new_inode && btrfs_ino(new_inode) == BTRFS_FIRST_FREE_OBJECTID))
		return -ENOTEMPTY;

	if (S_ISDIR(old_inode->i_mode) && new_inode &&
	    new_inode->i_size > BTRFS_EMPTY_DIR_SIZE)
		return -ENOTEMPTY;


	/* check for collisions, even if the  name isn't there */
	ret = btrfs_check_dir_item_collision(dest, new_dir->i_ino,
			     new_dentry->d_name.name,
			     new_dentry->d_name.len);

	if (ret) {
		if (ret == -EEXIST) {
			/* we shouldn't get
			 * eexist without a new_inode */
			if (WARN_ON(!new_inode)) {
				return ret;
			}
		} else {
			/* maybe -EOVERFLOW */
			return ret;
		}
	}
	ret = 0;

	/*
	 * we're using rename to replace one file with another.  Start IO on it
	 * now so  we don't add too much work to the end of the transaction
	 */
	if (new_inode && S_ISREG(old_inode->i_mode) && new_inode->i_size)
		filemap_flush(old_inode->i_mapping);

	/* close the racy window with snapshot create/destroy ioctl */
	if (old_ino == BTRFS_FIRST_FREE_OBJECTID)
		down_read(&root->fs_info->subvol_sem);
	/*
	 * We want to reserve the absolute worst case amount of items.  So if
	 * both inodes are subvols and we need to unlink them then that would
	 * require 4 item modifications, but if they are both normal inodes it
	 * would require 5 item modifications, so we'll assume their normal
	 * inodes.  So 5 * 2 is 10, plus 1 for the new link, so 11 total items
	 * should cover the worst case number of items we'll modify.
	 */
	trans = btrfs_start_transaction(root, 11);
	if (IS_ERR(trans)) {
                ret = PTR_ERR(trans);
                goto out_notrans;
        }

	if (dest != root)
		btrfs_record_root_in_trans(trans, dest);

	ret = btrfs_set_inode_index(new_dir, &index);
	if (ret)
		goto out_fail;

	BTRFS_I(old_inode)->dir_index = 0ULL;
	if (unlikely(old_ino == BTRFS_FIRST_FREE_OBJECTID)) {
		/* force full log commit if subvolume involved. */
		btrfs_set_log_full_commit(root->fs_info, trans);
	} else {
		ret = btrfs_insert_inode_ref(trans, dest,
					     new_dentry->d_name.name,
					     new_dentry->d_name.len,
					     old_ino,
					     btrfs_ino(new_dir), index);
		if (ret)
			goto out_fail;
		/*
		 * this is an ugly little race, but the rename is required
		 * to make sure that if we crash, the inode is either at the
		 * old name or the new one.  pinning the log transaction lets
		 * us make sure we don't allow a log commit to come in after
		 * we unlink the name but before we add the new name back in.
		 */
		btrfs_pin_log_trans(root);
	}

	inode_inc_iversion(old_dir);
	inode_inc_iversion(new_dir);
	inode_inc_iversion(old_inode);
	old_dir->i_ctime = old_dir->i_mtime = ctime;
	new_dir->i_ctime = new_dir->i_mtime = ctime;
	old_inode->i_ctime = ctime;

	if (old_dentry->d_parent != new_dentry->d_parent)
		btrfs_record_unlink_dir(trans, old_dir, old_inode, 1);

	if (unlikely(old_ino == BTRFS_FIRST_FREE_OBJECTID)) {
		root_objectid = BTRFS_I(old_inode)->root->root_key.objectid;
		ret = btrfs_unlink_subvol(trans, root, old_dir, root_objectid,
					old_dentry->d_name.name,
					old_dentry->d_name.len);
	} else {
		ret = __btrfs_unlink_inode(trans, root, old_dir,
					d_inode(old_dentry),
					old_dentry->d_name.name,
					old_dentry->d_name.len);
		if (!ret)
			ret = btrfs_update_inode(trans, root, old_inode);
	}
	if (ret) {
		btrfs_abort_transaction(trans, root, ret);
		goto out_fail;
	}

	if (new_inode) {
		inode_inc_iversion(new_inode);
		new_inode->i_ctime = CURRENT_TIME;
		if (unlikely(btrfs_ino(new_inode) ==
			     BTRFS_EMPTY_SUBVOL_DIR_OBJECTID)) {
			root_objectid = BTRFS_I(new_inode)->location.objectid;
			ret = btrfs_unlink_subvol(trans, dest, new_dir,
						root_objectid,
						new_dentry->d_name.name,
						new_dentry->d_name.len);
			BUG_ON(new_inode->i_nlink == 0);
		} else {
			ret = btrfs_unlink_inode(trans, dest, new_dir,
						 d_inode(new_dentry),
						 new_dentry->d_name.name,
						 new_dentry->d_name.len);
		}
		if (!ret && new_inode->i_nlink == 0)
			ret = btrfs_orphan_add(trans, d_inode(new_dentry));
		if (ret) {
			btrfs_abort_transaction(trans, root, ret);
			goto out_fail;
		}
	}

	ret = btrfs_add_link(trans, new_dir, old_inode,
			     new_dentry->d_name.name,
			     new_dentry->d_name.len, 0, index);
	if (ret) {
		btrfs_abort_transaction(trans, root, ret);
		goto out_fail;
	}

	if (old_inode->i_nlink == 1)
		BTRFS_I(old_inode)->dir_index = index;

	if (old_ino != BTRFS_FIRST_FREE_OBJECTID) {
		struct dentry *parent = new_dentry->d_parent;
		btrfs_log_new_name(trans, old_inode, old_dir, parent);
		btrfs_end_log_trans(root);
	}
out_fail:
	btrfs_end_transaction(trans, root);
out_notrans:
	if (old_ino == BTRFS_FIRST_FREE_OBJECTID)
		up_read(&root->fs_info->subvol_sem);

	return ret;
}

static int btrfs_rename2(struct inode *old_dir, struct dentry *old_dentry,
			 struct inode *new_dir, struct dentry *new_dentry,
			 unsigned int flags)
{
	if (flags & ~RENAME_NOREPLACE)
		return -EINVAL;

	return btrfs_rename(old_dir, old_dentry, new_dir, new_dentry);
}

static void btrfs_run_delalloc_work(struct btrfs_work *work)
{
	struct btrfs_delalloc_work *delalloc_work;
	struct inode *inode;

	delalloc_work = container_of(work, struct btrfs_delalloc_work,
				     work);
	inode = delalloc_work->inode;
	if (delalloc_work->wait) {
		btrfs_wait_ordered_range(inode, 0, (u64)-1);
	} else {
		filemap_flush(inode->i_mapping);
		if (test_bit(BTRFS_INODE_HAS_ASYNC_EXTENT,
			     &BTRFS_I(inode)->runtime_flags))
			filemap_flush(inode->i_mapping);
	}

	if (delalloc_work->delay_iput)
		btrfs_add_delayed_iput(inode);
	else
		iput(inode);
	complete(&delalloc_work->completion);
}

struct btrfs_delalloc_work *btrfs_alloc_delalloc_work(struct inode *inode,
						    int wait, int delay_iput)
{
	struct btrfs_delalloc_work *work;

	work = kmem_cache_zalloc(btrfs_delalloc_work_cachep, GFP_NOFS);
	if (!work)
		return NULL;

	init_completion(&work->completion);
	INIT_LIST_HEAD(&work->list);
	work->inode = inode;
	work->wait = wait;
	work->delay_iput = delay_iput;
	WARN_ON_ONCE(!inode);
	btrfs_init_work(&work->work, btrfs_flush_delalloc_helper,
			btrfs_run_delalloc_work, NULL, NULL);

	return work;
}

void btrfs_wait_and_free_delalloc_work(struct btrfs_delalloc_work *work)
{
	wait_for_completion(&work->completion);
	kmem_cache_free(btrfs_delalloc_work_cachep, work);
}

/*
 * some fairly slow code that needs optimization. This walks the list
 * of all the inodes with pending delalloc and forces them to disk.
 */
static int __start_delalloc_inodes(struct btrfs_root *root, int delay_iput,
				   int nr)
{
	struct btrfs_inode *binode;
	struct inode *inode;
	struct btrfs_delalloc_work *work, *next;
	struct list_head works;
	struct list_head splice;
	int ret = 0;

	INIT_LIST_HEAD(&works);
	INIT_LIST_HEAD(&splice);

	mutex_lock(&root->delalloc_mutex);
	spin_lock(&root->delalloc_lock);
	list_splice_init(&root->delalloc_inodes, &splice);
	while (!list_empty(&splice)) {
		binode = list_entry(splice.next, struct btrfs_inode,
				    delalloc_inodes);

		list_move_tail(&binode->delalloc_inodes,
			       &root->delalloc_inodes);
		inode = igrab(&binode->vfs_inode);
		if (!inode) {
			cond_resched_lock(&root->delalloc_lock);
			continue;
		}
		spin_unlock(&root->delalloc_lock);

		work = btrfs_alloc_delalloc_work(inode, 0, delay_iput);
		if (!work) {
			if (delay_iput)
				btrfs_add_delayed_iput(inode);
			else
				iput(inode);
			ret = -ENOMEM;
			goto out;
		}
		list_add_tail(&work->list, &works);
		btrfs_queue_work(root->fs_info->flush_workers,
				 &work->work);
		ret++;
		if (nr != -1 && ret >= nr)
			goto out;
		cond_resched();
		spin_lock(&root->delalloc_lock);
	}
	spin_unlock(&root->delalloc_lock);

out:
	list_for_each_entry_safe(work, next, &works, list) {
		list_del_init(&work->list);
		btrfs_wait_and_free_delalloc_work(work);
	}

	if (!list_empty_careful(&splice)) {
		spin_lock(&root->delalloc_lock);
		list_splice_tail(&splice, &root->delalloc_inodes);
		spin_unlock(&root->delalloc_lock);
	}
	mutex_unlock(&root->delalloc_mutex);
	return ret;
}

int btrfs_start_delalloc_inodes(struct btrfs_root *root, int delay_iput)
{
	int ret;

	if (test_bit(BTRFS_FS_STATE_ERROR, &root->fs_info->fs_state))
		return -EROFS;

	ret = __start_delalloc_inodes(root, delay_iput, -1);
	if (ret > 0)
		ret = 0;
	/*
	 * the filemap_flush will queue IO into the worker threads, but
	 * we have to make sure the IO is actually started and that
	 * ordered extents get created before we return
	 */
	atomic_inc(&root->fs_info->async_submit_draining);
	while (atomic_read(&root->fs_info->nr_async_submits) ||
	      atomic_read(&root->fs_info->async_delalloc_pages)) {
		wait_event(root->fs_info->async_submit_wait,
		   (atomic_read(&root->fs_info->nr_async_submits) == 0 &&
		    atomic_read(&root->fs_info->async_delalloc_pages) == 0));
	}
	atomic_dec(&root->fs_info->async_submit_draining);
	return ret;
}

int btrfs_start_delalloc_roots(struct btrfs_fs_info *fs_info, int delay_iput,
			       int nr)
{
	struct btrfs_root *root;
	struct list_head splice;
	int ret;

	if (test_bit(BTRFS_FS_STATE_ERROR, &fs_info->fs_state))
		return -EROFS;

	INIT_LIST_HEAD(&splice);

	mutex_lock(&fs_info->delalloc_root_mutex);
	spin_lock(&fs_info->delalloc_root_lock);
	list_splice_init(&fs_info->delalloc_roots, &splice);
	while (!list_empty(&splice) && nr) {
		root = list_first_entry(&splice, struct btrfs_root,
					delalloc_root);
		root = btrfs_grab_fs_root(root);
		BUG_ON(!root);
		list_move_tail(&root->delalloc_root,
			       &fs_info->delalloc_roots);
		spin_unlock(&fs_info->delalloc_root_lock);

		ret = __start_delalloc_inodes(root, delay_iput, nr);
		btrfs_put_fs_root(root);
		if (ret < 0)
			goto out;

		if (nr != -1) {
			nr -= ret;
			WARN_ON(nr < 0);
		}
		spin_lock(&fs_info->delalloc_root_lock);
	}
	spin_unlock(&fs_info->delalloc_root_lock);

	ret = 0;
	atomic_inc(&fs_info->async_submit_draining);
	while (atomic_read(&fs_info->nr_async_submits) ||
	      atomic_read(&fs_info->async_delalloc_pages)) {
		wait_event(fs_info->async_submit_wait,
		   (atomic_read(&fs_info->nr_async_submits) == 0 &&
		    atomic_read(&fs_info->async_delalloc_pages) == 0));
	}
	atomic_dec(&fs_info->async_submit_draining);
out:
	if (!list_empty_careful(&splice)) {
		spin_lock(&fs_info->delalloc_root_lock);
		list_splice_tail(&splice, &fs_info->delalloc_roots);
		spin_unlock(&fs_info->delalloc_root_lock);
	}
	mutex_unlock(&fs_info->delalloc_root_mutex);
	return ret;
}

static int btrfs_symlink(struct inode *dir, struct dentry *dentry,
			 const char *symname)
{
	struct btrfs_trans_handle *trans;
	struct btrfs_root *root = BTRFS_I(dir)->root;
	struct btrfs_path *path;
	struct btrfs_key key;
	struct inode *inode = NULL;
	int err;
	int drop_inode = 0;
	u64 objectid;
	u64 index = 0;
	int name_len;
	int datasize;
	unsigned long ptr;
	struct btrfs_file_extent_item *ei;
	struct extent_buffer *leaf;

	name_len = strlen(symname);
	if (name_len > BTRFS_MAX_INLINE_DATA_SIZE(root))
		return -ENAMETOOLONG;

	/*
	 * 2 items for inode item and ref
	 * 2 items for dir items
	 * 1 item for xattr if selinux is on
	 */
	trans = btrfs_start_transaction(root, 5);
	if (IS_ERR(trans))
		return PTR_ERR(trans);

	err = btrfs_find_free_ino(root, &objectid);
	if (err)
		goto out_unlock;

	inode = btrfs_new_inode(trans, root, dir, dentry->d_name.name,
				dentry->d_name.len, btrfs_ino(dir), objectid,
				S_IFLNK|S_IRWXUGO, &index);
	if (IS_ERR(inode)) {
		err = PTR_ERR(inode);
		goto out_unlock;
	}

	/*
	* If the active LSM wants to access the inode during
	* d_instantiate it needs these. Smack checks to see
	* if the filesystem supports xattrs by looking at the
	* ops vector.
	*/
	inode->i_fop = &btrfs_file_operations;
	inode->i_op = &btrfs_file_inode_operations;
	inode->i_mapping->a_ops = &btrfs_aops;
	BTRFS_I(inode)->io_tree.ops = &btrfs_extent_io_ops;

	err = btrfs_init_inode_security(trans, inode, dir, &dentry->d_name);
	if (err)
		goto out_unlock_inode;

	err = btrfs_add_nondir(trans, dir, dentry, inode, 0, index);
	if (err)
		goto out_unlock_inode;

	path = btrfs_alloc_path();
	if (!path) {
		err = -ENOMEM;
		goto out_unlock_inode;
	}
	key.objectid = btrfs_ino(inode);
	key.offset = 0;
	key.type = BTRFS_EXTENT_DATA_KEY;
	datasize = btrfs_file_extent_calc_inline_size(name_len);
	err = btrfs_insert_empty_item(trans, root, path, &key,
				      datasize);
	if (err) {
		btrfs_free_path(path);
		goto out_unlock_inode;
	}
	leaf = path->nodes[0];
	ei = btrfs_item_ptr(leaf, path->slots[0],
			    struct btrfs_file_extent_item);
	btrfs_set_file_extent_generation(leaf, ei, trans->transid);
	btrfs_set_file_extent_type(leaf, ei,
				   BTRFS_FILE_EXTENT_INLINE);
	btrfs_set_file_extent_encryption(leaf, ei, 0);
	btrfs_set_file_extent_compression(leaf, ei, 0);
	btrfs_set_file_extent_other_encoding(leaf, ei, 0);
	btrfs_set_file_extent_ram_bytes(leaf, ei, name_len);

	ptr = btrfs_file_extent_inline_start(ei);
	write_extent_buffer(leaf, symname, ptr, name_len);
	btrfs_mark_buffer_dirty(leaf);
	btrfs_free_path(path);

	inode->i_op = &btrfs_symlink_inode_operations;
	inode->i_mapping->a_ops = &btrfs_symlink_aops;
	inode_set_bytes(inode, name_len);
	btrfs_i_size_write(inode, name_len);
	err = btrfs_update_inode(trans, root, inode);
	if (err) {
		drop_inode = 1;
		goto out_unlock_inode;
	}

	unlock_new_inode(inode);
	d_instantiate(dentry, inode);

out_unlock:
	btrfs_end_transaction(trans, root);
	if (drop_inode) {
		inode_dec_link_count(inode);
		iput(inode);
	}
	btrfs_btree_balance_dirty(root);
	return err;

out_unlock_inode:
	drop_inode = 1;
	unlock_new_inode(inode);
	goto out_unlock;
}

static int __btrfs_prealloc_file_range(struct inode *inode, int mode,
				       u64 start, u64 num_bytes, u64 min_size,
				       loff_t actual_len, u64 *alloc_hint,
				       struct btrfs_trans_handle *trans)
{
	struct extent_map_tree *em_tree = &BTRFS_I(inode)->extent_tree;
	struct extent_map *em;
	struct btrfs_root *root = BTRFS_I(inode)->root;
	struct btrfs_key ins;
	u64 cur_offset = start;
	u64 i_size;
	u64 cur_bytes;
	int ret = 0;
	bool own_trans = true;

	if (trans)
		own_trans = false;
	while (num_bytes > 0) {
		if (own_trans) {
			trans = btrfs_start_transaction(root, 3);
			if (IS_ERR(trans)) {
				ret = PTR_ERR(trans);
				break;
			}
		}

		cur_bytes = min(num_bytes, 256ULL * 1024 * 1024);
		cur_bytes = max(cur_bytes, min_size);
		ret = btrfs_reserve_extent(root, cur_bytes, min_size, 0,
					   *alloc_hint, &ins, 1, 0);
		if (ret) {
			if (own_trans)
				btrfs_end_transaction(trans, root);
			break;
		}

		ret = insert_reserved_file_extent(trans, inode,
						  cur_offset, ins.objectid,
						  ins.offset, ins.offset,
						  ins.offset, 0, 0, 0,
						  BTRFS_FILE_EXTENT_PREALLOC);
		if (ret) {
			btrfs_free_reserved_extent(root, ins.objectid,
						   ins.offset, 0);
			btrfs_abort_transaction(trans, root, ret);
			if (own_trans)
				btrfs_end_transaction(trans, root);
			break;
		}

		btrfs_drop_extent_cache(inode, cur_offset,
					cur_offset + ins.offset -1, 0);

		em = alloc_extent_map();
		if (!em) {
			set_bit(BTRFS_INODE_NEEDS_FULL_SYNC,
				&BTRFS_I(inode)->runtime_flags);
			goto next;
		}

		em->start = cur_offset;
		em->orig_start = cur_offset;
		em->len = ins.offset;
		em->block_start = ins.objectid;
		em->block_len = ins.offset;
		em->orig_block_len = ins.offset;
		em->ram_bytes = ins.offset;
		em->bdev = root->fs_info->fs_devices->latest_bdev;
		set_bit(EXTENT_FLAG_PREALLOC, &em->flags);
		em->generation = trans->transid;

		while (1) {
			write_lock(&em_tree->lock);
			ret = add_extent_mapping(em_tree, em, 1);
			write_unlock(&em_tree->lock);
			if (ret != -EEXIST)
				break;
			btrfs_drop_extent_cache(inode, cur_offset,
						cur_offset + ins.offset - 1,
						0);
		}
		free_extent_map(em);
next:
		num_bytes -= ins.offset;
		cur_offset += ins.offset;
		*alloc_hint = ins.objectid + ins.offset;

		inode_inc_iversion(inode);
		inode->i_ctime = CURRENT_TIME;
		BTRFS_I(inode)->flags |= BTRFS_INODE_PREALLOC;
		if (!(mode & FALLOC_FL_KEEP_SIZE) &&
		    (actual_len > inode->i_size) &&
		    (cur_offset > inode->i_size)) {
			if (cur_offset > actual_len)
				i_size = actual_len;
			else
				i_size = cur_offset;
			i_size_write(inode, i_size);
			btrfs_ordered_update_i_size(inode, i_size, NULL);
		}

		ret = btrfs_update_inode(trans, root, inode);

		if (ret) {
			btrfs_abort_transaction(trans, root, ret);
			if (own_trans)
				btrfs_end_transaction(trans, root);
			break;
		}

		if (own_trans)
			btrfs_end_transaction(trans, root);
	}
	return ret;
}

int btrfs_prealloc_file_range(struct inode *inode, int mode,
			      u64 start, u64 num_bytes, u64 min_size,
			      loff_t actual_len, u64 *alloc_hint)
{
	return __btrfs_prealloc_file_range(inode, mode, start, num_bytes,
					   min_size, actual_len, alloc_hint,
					   NULL);
}

int btrfs_prealloc_file_range_trans(struct inode *inode,
				    struct btrfs_trans_handle *trans, int mode,
				    u64 start, u64 num_bytes, u64 min_size,
				    loff_t actual_len, u64 *alloc_hint)
{
	return __btrfs_prealloc_file_range(inode, mode, start, num_bytes,
					   min_size, actual_len, alloc_hint, trans);
}

static int btrfs_set_page_dirty(struct page *page)
{
	return __set_page_dirty_nobuffers(page);
}

static int btrfs_permission(struct inode *inode, int mask)
{
	struct btrfs_root *root = BTRFS_I(inode)->root;
	umode_t mode = inode->i_mode;

	if (mask & MAY_WRITE &&
	    (S_ISREG(mode) || S_ISDIR(mode) || S_ISLNK(mode))) {
		if (btrfs_root_readonly(root))
			return -EROFS;
		if (BTRFS_I(inode)->flags & BTRFS_INODE_READONLY)
			return -EACCES;
	}
	return generic_permission(inode, mask);
}

static int btrfs_tmpfile(struct inode *dir, struct dentry *dentry, umode_t mode)
{
	struct btrfs_trans_handle *trans;
	struct btrfs_root *root = BTRFS_I(dir)->root;
	struct inode *inode = NULL;
	u64 objectid;
	u64 index;
	int ret = 0;

	/*
	 * 5 units required for adding orphan entry
	 */
	trans = btrfs_start_transaction(root, 5);
	if (IS_ERR(trans))
		return PTR_ERR(trans);

	ret = btrfs_find_free_ino(root, &objectid);
	if (ret)
		goto out;

	inode = btrfs_new_inode(trans, root, dir, NULL, 0,
				btrfs_ino(dir), objectid, mode, &index);
	if (IS_ERR(inode)) {
		ret = PTR_ERR(inode);
		inode = NULL;
		goto out;
	}

	inode->i_fop = &btrfs_file_operations;
	inode->i_op = &btrfs_file_inode_operations;

	inode->i_mapping->a_ops = &btrfs_aops;
	BTRFS_I(inode)->io_tree.ops = &btrfs_extent_io_ops;

	ret = btrfs_init_inode_security(trans, inode, dir, NULL);
	if (ret)
		goto out_inode;

	ret = btrfs_update_inode(trans, root, inode);
	if (ret)
		goto out_inode;
	ret = btrfs_orphan_add(trans, inode);
	if (ret)
		goto out_inode;

	/*
	 * We set number of links to 0 in btrfs_new_inode(), and here we set
	 * it to 1 because d_tmpfile() will issue a warning if the count is 0,
	 * through:
	 *
	 *    d_tmpfile() -> inode_dec_link_count() -> drop_nlink()
	 */
	set_nlink(inode, 1);
	unlock_new_inode(inode);
	d_tmpfile(dentry, inode);
	mark_inode_dirty(inode);

out:
	btrfs_end_transaction(trans, root);
	if (ret)
		iput(inode);
	btrfs_balance_delayed_items(root);
	btrfs_btree_balance_dirty(root);
	return ret;

out_inode:
	unlock_new_inode(inode);
	goto out;

}

/* Inspired by filemap_check_errors() */
int btrfs_inode_check_errors(struct inode *inode)
{
	int ret = 0;

	if (test_bit(AS_ENOSPC, &inode->i_mapping->flags) &&
	    test_and_clear_bit(AS_ENOSPC, &inode->i_mapping->flags))
		ret = -ENOSPC;
	if (test_bit(AS_EIO, &inode->i_mapping->flags) &&
	    test_and_clear_bit(AS_EIO, &inode->i_mapping->flags))
		ret = -EIO;

	return ret;
}

static const struct inode_operations btrfs_dir_inode_operations = {
	.getattr	= btrfs_getattr,
	.lookup		= btrfs_lookup,
	.create		= btrfs_create,
	.unlink		= btrfs_unlink,
	.link		= btrfs_link,
	.mkdir		= btrfs_mkdir,
	.rmdir		= btrfs_rmdir,
	.rename2	= btrfs_rename2,
	.symlink	= btrfs_symlink,
	.setattr	= btrfs_setattr,
	.mknod		= btrfs_mknod,
	.setxattr	= btrfs_setxattr,
	.getxattr	= btrfs_getxattr,
	.listxattr	= btrfs_listxattr,
	.removexattr	= btrfs_removexattr,
	.permission	= btrfs_permission,
	.get_acl	= btrfs_get_acl,
	.set_acl	= btrfs_set_acl,
	.update_time	= btrfs_update_time,
	.tmpfile        = btrfs_tmpfile,
};
static const struct inode_operations btrfs_dir_ro_inode_operations = {
	.lookup		= btrfs_lookup,
	.permission	= btrfs_permission,
	.get_acl	= btrfs_get_acl,
	.set_acl	= btrfs_set_acl,
	.update_time	= btrfs_update_time,
};

static const struct file_operations btrfs_dir_file_operations = {
	.llseek		= generic_file_llseek,
	.read		= generic_read_dir,
	.iterate	= btrfs_real_readdir,
	.unlocked_ioctl	= btrfs_ioctl,
#ifdef CONFIG_COMPAT
	.compat_ioctl	= btrfs_ioctl,
#endif
	.release        = btrfs_release_file,
	.fsync		= btrfs_sync_file,
};

static struct extent_io_ops btrfs_extent_io_ops = {
	.fill_delalloc = run_delalloc_range,
	.submit_bio_hook = btrfs_submit_bio_hook,
	.merge_bio_hook = btrfs_merge_bio_hook,
	.readpage_end_io_hook = btrfs_readpage_end_io_hook,
	.writepage_end_io_hook = btrfs_writepage_end_io_hook,
	.writepage_start_hook = btrfs_writepage_start_hook,
	.set_bit_hook = btrfs_set_bit_hook,
	.clear_bit_hook = btrfs_clear_bit_hook,
	.merge_extent_hook = btrfs_merge_extent_hook,
	.split_extent_hook = btrfs_split_extent_hook,
};

/*
 * btrfs doesn't support the bmap operation because swapfiles
 * use bmap to make a mapping of extents in the file.  They assume
 * these extents won't change over the life of the file and they
 * use the bmap result to do IO directly to the drive.
 *
 * the btrfs bmap call would return logical addresses that aren't
 * suitable for IO and they also will change frequently as COW
 * operations happen.  So, swapfile + btrfs == corruption.
 *
 * For now we're avoiding this by dropping bmap.
 */
static const struct address_space_operations btrfs_aops = {
	.readpage	= btrfs_readpage,
	.writepage	= btrfs_writepage,
	.writepages	= btrfs_writepages,
	.readpages	= btrfs_readpages,
	.direct_IO	= btrfs_direct_IO,
	.invalidatepage = btrfs_invalidatepage,
	.releasepage	= btrfs_releasepage,
	.set_page_dirty	= btrfs_set_page_dirty,
	.error_remove_page = generic_error_remove_page,
};

static const struct address_space_operations btrfs_symlink_aops = {
	.readpage	= btrfs_readpage,
	.writepage	= btrfs_writepage,
	.invalidatepage = btrfs_invalidatepage,
	.releasepage	= btrfs_releasepage,
};

static const struct inode_operations btrfs_file_inode_operations = {
	.getattr	= btrfs_getattr,
	.setattr	= btrfs_setattr,
	.setxattr	= btrfs_setxattr,
	.getxattr	= btrfs_getxattr,
	.listxattr      = btrfs_listxattr,
	.removexattr	= btrfs_removexattr,
	.permission	= btrfs_permission,
	.fiemap		= btrfs_fiemap,
	.get_acl	= btrfs_get_acl,
	.set_acl	= btrfs_set_acl,
	.update_time	= btrfs_update_time,
};
static const struct inode_operations btrfs_special_inode_operations = {
	.getattr	= btrfs_getattr,
	.setattr	= btrfs_setattr,
	.permission	= btrfs_permission,
	.setxattr	= btrfs_setxattr,
	.getxattr	= btrfs_getxattr,
	.listxattr	= btrfs_listxattr,
	.removexattr	= btrfs_removexattr,
	.get_acl	= btrfs_get_acl,
	.set_acl	= btrfs_set_acl,
	.update_time	= btrfs_update_time,
};
static const struct inode_operations btrfs_symlink_inode_operations = {
	.readlink	= generic_readlink,
	.follow_link	= page_follow_link_light,
	.put_link	= page_put_link,
	.getattr	= btrfs_getattr,
	.setattr	= btrfs_setattr,
	.permission	= btrfs_permission,
	.setxattr	= btrfs_setxattr,
	.getxattr	= btrfs_getxattr,
	.listxattr	= btrfs_listxattr,
	.removexattr	= btrfs_removexattr,
	.update_time	= btrfs_update_time,
};

const struct dentry_operations btrfs_dentry_operations = {
	.d_delete	= btrfs_dentry_delete,
	.d_release	= btrfs_dentry_release,
};<|MERGE_RESOLUTION|>--- conflicted
+++ resolved
@@ -7987,16 +7987,11 @@
 static struct bio *btrfs_dio_bio_alloc(struct block_device *bdev,
 				       u64 first_sector, gfp_t gfp_flags)
 {
-<<<<<<< HEAD
-	return btrfs_bio_alloc(bdev, first_sector, BIO_MAX_PAGES, gfp_flags);
-=======
-	int nr_vecs = bio_get_nr_vecs(bdev);
 	struct bio *bio;
-	bio = btrfs_bio_alloc(bdev, first_sector, nr_vecs, gfp_flags);
+	bio = btrfs_bio_alloc(bdev, first_sector, BIO_MAX_PAGES, gfp_flags);
 	if (bio)
 		bio_associate_current(bio);
 	return bio;
->>>>>>> 3a9508b0
 }
 
 static inline int btrfs_lookup_and_bind_dio_csum(struct btrfs_root *root,
