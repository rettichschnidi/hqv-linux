--- conflicted
+++ resolved
@@ -2468,27 +2468,9 @@
 	  <structfield>reserved2</structfield> and removed
 	  <constant>V4L2_BUF_FLAG_INPUT</constant>.</para>
 	</listitem>
-<<<<<<< HEAD
-      </orderedlist>
-    </section>
-
-    <section>
-      <title>V4L2 in Linux 3.6</title>
-      <orderedlist>
         <listitem>
 	  <para>Added V4L2_CAP_VIDEO_M2M and V4L2_CAP_VIDEO_M2M_MPLANE capabilities.</para>
         </listitem>
-      </orderedlist>
-    </section>
-
-    <section>
-      <title>V4L2 in Linux 3.6</title>
-      <orderedlist>
-=======
-        <listitem>
-	  <para>Added V4L2_CAP_VIDEO_M2M and V4L2_CAP_VIDEO_M2M_MPLANE capabilities.</para>
-        </listitem>
->>>>>>> 4a8e43fe
         <listitem>
 	  <para>Added support for frequency band enumerations: &VIDIOC-ENUM-FREQ-BANDS;.</para>
         </listitem>
@@ -2600,9 +2582,6 @@
         <listitem>
 	  <para>Support for frequency band enumeration: &VIDIOC-ENUM-FREQ-BANDS; ioctl.</para>
         </listitem>
-        <listitem>
-	  <para>Support for frequency band enumeration: &VIDIOC-ENUM-FREQ-BANDS; ioctl.</para>
-        </listitem>
       </itemizedlist>
     </section>
 
