/*
 * net/tipc/msg.c: TIPC message header routines
 *
 * Copyright (c) 2000-2006, 2014-2015, Ericsson AB
 * Copyright (c) 2005, 2010-2011, Wind River Systems
 * All rights reserved.
 *
 * Redistribution and use in source and binary forms, with or without
 * modification, are permitted provided that the following conditions are met:
 *
 * 1. Redistributions of source code must retain the above copyright
 *    notice, this list of conditions and the following disclaimer.
 * 2. Redistributions in binary form must reproduce the above copyright
 *    notice, this list of conditions and the following disclaimer in the
 *    documentation and/or other materials provided with the distribution.
 * 3. Neither the names of the copyright holders nor the names of its
 *    contributors may be used to endorse or promote products derived from
 *    this software without specific prior written permission.
 *
 * Alternatively, this software may be distributed under the terms of the
 * GNU General Public License ("GPL") version 2 as published by the Free
 * Software Foundation.
 *
 * THIS SOFTWARE IS PROVIDED BY THE COPYRIGHT HOLDERS AND CONTRIBUTORS "AS IS"
 * AND ANY EXPRESS OR IMPLIED WARRANTIES, INCLUDING, BUT NOT LIMITED TO, THE
 * IMPLIED WARRANTIES OF MERCHANTABILITY AND FITNESS FOR A PARTICULAR PURPOSE
 * ARE DISCLAIMED. IN NO EVENT SHALL THE COPYRIGHT OWNER OR CONTRIBUTORS BE
 * LIABLE FOR ANY DIRECT, INDIRECT, INCIDENTAL, SPECIAL, EXEMPLARY, OR
 * CONSEQUENTIAL DAMAGES (INCLUDING, BUT NOT LIMITED TO, PROCUREMENT OF
 * SUBSTITUTE GOODS OR SERVICES; LOSS OF USE, DATA, OR PROFITS; OR BUSINESS
 * INTERRUPTION) HOWEVER CAUSED AND ON ANY THEORY OF LIABILITY, WHETHER IN
 * CONTRACT, STRICT LIABILITY, OR TORT (INCLUDING NEGLIGENCE OR OTHERWISE)
 * ARISING IN ANY WAY OUT OF THE USE OF THIS SOFTWARE, EVEN IF ADVISED OF THE
 * POSSIBILITY OF SUCH DAMAGE.
 */

#include <net/sock.h>
#include "core.h"
#include "msg.h"
#include "addr.h"
#include "name_table.h"

#define MAX_FORWARD_SIZE 1024
#define BUF_HEADROOM (LL_MAX_HEADER + 48)
#define BUF_TAILROOM 16

static unsigned int align(unsigned int i)
{
	return (i + 3) & ~3u;
}

/**
 * tipc_buf_acquire - creates a TIPC message buffer
 * @size: message size (including TIPC header)
 *
 * Returns a new buffer with data pointers set to the specified size.
 *
 * NOTE: Headroom is reserved to allow prepending of a data link header.
 *       There may also be unrequested tailroom present at the buffer's end.
 */
struct sk_buff *tipc_buf_acquire(u32 size, gfp_t gfp)
{
	struct sk_buff *skb;
	unsigned int buf_size = (BUF_HEADROOM + size + 3) & ~3u;

	skb = alloc_skb_fclone(buf_size, gfp);
	if (skb) {
		skb_reserve(skb, BUF_HEADROOM);
		skb_put(skb, size);
		skb->next = NULL;
	}
	return skb;
}

void tipc_msg_init(u32 own_node, struct tipc_msg *m, u32 user, u32 type,
		   u32 hsize, u32 dnode)
{
	memset(m, 0, hsize);
	msg_set_version(m);
	msg_set_user(m, user);
	msg_set_hdr_sz(m, hsize);
	msg_set_size(m, hsize);
	msg_set_prevnode(m, own_node);
	msg_set_type(m, type);
	if (hsize > SHORT_H_SIZE) {
		msg_set_orignode(m, own_node);
		msg_set_destnode(m, dnode);
	}
}

struct sk_buff *tipc_msg_create(uint user, uint type,
				uint hdr_sz, uint data_sz, u32 dnode,
				u32 onode, u32 dport, u32 oport, int errcode)
{
	struct tipc_msg *msg;
	struct sk_buff *buf;

	buf = tipc_buf_acquire(hdr_sz + data_sz, GFP_ATOMIC);
	if (unlikely(!buf))
		return NULL;

	msg = buf_msg(buf);
	tipc_msg_init(onode, msg, user, type, hdr_sz, dnode);
	msg_set_size(msg, hdr_sz + data_sz);
	msg_set_origport(msg, oport);
	msg_set_destport(msg, dport);
	msg_set_errcode(msg, errcode);
	if (hdr_sz > SHORT_H_SIZE) {
		msg_set_orignode(msg, onode);
		msg_set_destnode(msg, dnode);
	}
	return buf;
}

/* tipc_buf_append(): Append a buffer to the fragment list of another buffer
 * @*headbuf: in:  NULL for first frag, otherwise value returned from prev call
 *            out: set when successful non-complete reassembly, otherwise NULL
 * @*buf:     in:  the buffer to append. Always defined
 *            out: head buf after successful complete reassembly, otherwise NULL
 * Returns 1 when reassembly complete, otherwise 0
 */
int tipc_buf_append(struct sk_buff **headbuf, struct sk_buff **buf)
{
	struct sk_buff *head = *headbuf;
	struct sk_buff *frag = *buf;
	struct sk_buff *tail = NULL;
	struct tipc_msg *msg;
	u32 fragid;
	int delta;
	bool headstolen;

	if (!frag)
		goto err;

	msg = buf_msg(frag);
	fragid = msg_type(msg);
	frag->next = NULL;
	skb_pull(frag, msg_hdr_sz(msg));

	if (fragid == FIRST_FRAGMENT) {
		if (unlikely(head))
			goto err;
		if (unlikely(skb_unclone(frag, GFP_ATOMIC)))
			goto err;
		head = *headbuf = frag;
		*buf = NULL;
		TIPC_SKB_CB(head)->tail = NULL;
		if (skb_is_nonlinear(head)) {
			skb_walk_frags(head, tail) {
				TIPC_SKB_CB(head)->tail = tail;
			}
		} else {
			skb_frag_list_init(head);
		}
		return 0;
	}

	if (!head)
		goto err;

	if (skb_try_coalesce(head, frag, &headstolen, &delta)) {
		kfree_skb_partial(frag, headstolen);
	} else {
		tail = TIPC_SKB_CB(head)->tail;
		if (!skb_has_frag_list(head))
			skb_shinfo(head)->frag_list = frag;
		else
			tail->next = frag;
		head->truesize += frag->truesize;
		head->data_len += frag->len;
		head->len += frag->len;
		TIPC_SKB_CB(head)->tail = frag;
	}

	if (fragid == LAST_FRAGMENT) {
		TIPC_SKB_CB(head)->validated = false;
		if (unlikely(!tipc_msg_validate(&head)))
			goto err;
		*buf = head;
		TIPC_SKB_CB(head)->tail = NULL;
		*headbuf = NULL;
		return 1;
	}
	*buf = NULL;
	return 0;
err:
	kfree_skb(*buf);
	kfree_skb(*headbuf);
	*buf = *headbuf = NULL;
	return 0;
}

/* tipc_msg_validate - validate basic format of received message
 *
 * This routine ensures a TIPC message has an acceptable header, and at least
 * as much data as the header indicates it should.  The routine also ensures
 * that the entire message header is stored in the main fragment of the message
 * buffer, to simplify future access to message header fields.
 *
 * Note: Having extra info present in the message header or data areas is OK.
 * TIPC will ignore the excess, under the assumption that it is optional info
 * introduced by a later release of the protocol.
 */
bool tipc_msg_validate(struct sk_buff **_skb)
{
	struct sk_buff *skb = *_skb;
	struct tipc_msg *hdr;
	int msz, hsz;

	/* Ensure that flow control ratio condition is satisfied */
<<<<<<< HEAD
	if (unlikely(skb->truesize / buf_roundup_len(skb) > 4)) {
		skb = skb_copy(skb, GFP_ATOMIC);
=======
	if (unlikely(skb->truesize / buf_roundup_len(skb) >= 4)) {
		skb = skb_copy_expand(skb, BUF_HEADROOM, 0, GFP_ATOMIC);
>>>>>>> 661e50bc
		if (!skb)
			return false;
		kfree_skb(*_skb);
		*_skb = skb;
	}

	if (unlikely(TIPC_SKB_CB(skb)->validated))
		return true;
	if (unlikely(!pskb_may_pull(skb, MIN_H_SIZE)))
		return false;

	hsz = msg_hdr_sz(buf_msg(skb));
	if (unlikely(hsz < MIN_H_SIZE) || (hsz > MAX_H_SIZE))
		return false;
	if (unlikely(!pskb_may_pull(skb, hsz)))
		return false;

	hdr = buf_msg(skb);
	if (unlikely(msg_version(hdr) != TIPC_VERSION))
		return false;

	msz = msg_size(hdr);
	if (unlikely(msz < hsz))
		return false;
	if (unlikely((msz - hsz) > TIPC_MAX_USER_MSG_SIZE))
		return false;
	if (unlikely(skb->len < msz))
		return false;

	TIPC_SKB_CB(skb)->validated = true;
	return true;
}

/**
 * tipc_msg_build - create buffer chain containing specified header and data
 * @mhdr: Message header, to be prepended to data
 * @m: User message
 * @dsz: Total length of user data
 * @pktmax: Max packet size that can be used
 * @list: Buffer or chain of buffers to be returned to caller
 *
 * Note that the recursive call we are making here is safe, since it can
 * logically go only one further level down.
 *
 * Returns message data size or errno: -ENOMEM, -EFAULT
 */
int tipc_msg_build(struct tipc_msg *mhdr, struct msghdr *m, int offset,
		   int dsz, int pktmax, struct sk_buff_head *list)
{
	int mhsz = msg_hdr_sz(mhdr);
	struct tipc_msg pkthdr;
	int msz = mhsz + dsz;
	int pktrem = pktmax;
	struct sk_buff *skb;
	int drem = dsz;
	int pktno = 1;
	char *pktpos;
	int pktsz;
	int rc;

	msg_set_size(mhdr, msz);

	/* No fragmentation needed? */
	if (likely(msz <= pktmax)) {
		skb = tipc_buf_acquire(msz, GFP_KERNEL);

		/* Fall back to smaller MTU if node local message */
		if (unlikely(!skb)) {
			if (pktmax != MAX_MSG_SIZE)
				return -ENOMEM;
			rc = tipc_msg_build(mhdr, m, offset, dsz, FB_MTU, list);
			if (rc != dsz)
				return rc;
			if (tipc_msg_assemble(list))
				return dsz;
			return -ENOMEM;
		}
		skb_orphan(skb);
		__skb_queue_tail(list, skb);
		skb_copy_to_linear_data(skb, mhdr, mhsz);
		pktpos = skb->data + mhsz;
		if (copy_from_iter_full(pktpos, dsz, &m->msg_iter))
			return dsz;
		rc = -EFAULT;
		goto error;
	}

	/* Prepare reusable fragment header */
	tipc_msg_init(msg_prevnode(mhdr), &pkthdr, MSG_FRAGMENTER,
		      FIRST_FRAGMENT, INT_H_SIZE, msg_destnode(mhdr));
	msg_set_size(&pkthdr, pktmax);
	msg_set_fragm_no(&pkthdr, pktno);
	msg_set_importance(&pkthdr, msg_importance(mhdr));

	/* Prepare first fragment */
	skb = tipc_buf_acquire(pktmax, GFP_KERNEL);
	if (!skb)
		return -ENOMEM;
	skb_orphan(skb);
	__skb_queue_tail(list, skb);
	pktpos = skb->data;
	skb_copy_to_linear_data(skb, &pkthdr, INT_H_SIZE);
	pktpos += INT_H_SIZE;
	pktrem -= INT_H_SIZE;
	skb_copy_to_linear_data_offset(skb, INT_H_SIZE, mhdr, mhsz);
	pktpos += mhsz;
	pktrem -= mhsz;

	do {
		if (drem < pktrem)
			pktrem = drem;

		if (!copy_from_iter_full(pktpos, pktrem, &m->msg_iter)) {
			rc = -EFAULT;
			goto error;
		}
		drem -= pktrem;

		if (!drem)
			break;

		/* Prepare new fragment: */
		if (drem < (pktmax - INT_H_SIZE))
			pktsz = drem + INT_H_SIZE;
		else
			pktsz = pktmax;
		skb = tipc_buf_acquire(pktsz, GFP_KERNEL);
		if (!skb) {
			rc = -ENOMEM;
			goto error;
		}
		skb_orphan(skb);
		__skb_queue_tail(list, skb);
		msg_set_type(&pkthdr, FRAGMENT);
		msg_set_size(&pkthdr, pktsz);
		msg_set_fragm_no(&pkthdr, ++pktno);
		skb_copy_to_linear_data(skb, &pkthdr, INT_H_SIZE);
		pktpos = skb->data + INT_H_SIZE;
		pktrem = pktsz - INT_H_SIZE;

	} while (1);
	msg_set_type(buf_msg(skb), LAST_FRAGMENT);
	return dsz;
error:
	__skb_queue_purge(list);
	__skb_queue_head_init(list);
	return rc;
}

/**
 * tipc_msg_bundle(): Append contents of a buffer to tail of an existing one
 * @skb: the buffer to append to ("bundle")
 * @msg:  message to be appended
 * @mtu:  max allowable size for the bundle buffer
 * Consumes buffer if successful
 * Returns true if bundling could be performed, otherwise false
 */
bool tipc_msg_bundle(struct sk_buff *skb, struct tipc_msg *msg, u32 mtu)
{
	struct tipc_msg *bmsg;
	unsigned int bsz;
	unsigned int msz = msg_size(msg);
	u32 start, pad;
	u32 max = mtu - INT_H_SIZE;

	if (likely(msg_user(msg) == MSG_FRAGMENTER))
		return false;
	if (!skb)
		return false;
	bmsg = buf_msg(skb);
	bsz = msg_size(bmsg);
	start = align(bsz);
	pad = start - bsz;

	if (unlikely(msg_user(msg) == TUNNEL_PROTOCOL))
		return false;
	if (unlikely(msg_user(msg) == BCAST_PROTOCOL))
		return false;
	if (unlikely(msg_user(bmsg) != MSG_BUNDLER))
		return false;
	if (unlikely(skb_tailroom(skb) < (pad + msz)))
		return false;
	if (unlikely(max < (start + msz)))
		return false;
	if ((msg_importance(msg) < TIPC_SYSTEM_IMPORTANCE) &&
	    (msg_importance(bmsg) == TIPC_SYSTEM_IMPORTANCE))
		return false;

	skb_put(skb, pad + msz);
	skb_copy_to_linear_data_offset(skb, start, msg, msz);
	msg_set_size(bmsg, start + msz);
	msg_set_msgcnt(bmsg, msg_msgcnt(bmsg) + 1);
	return true;
}

/**
 *  tipc_msg_extract(): extract bundled inner packet from buffer
 *  @skb: buffer to be extracted from.
 *  @iskb: extracted inner buffer, to be returned
 *  @pos: position in outer message of msg to be extracted.
 *        Returns position of next msg
 *  Consumes outer buffer when last packet extracted
 *  Returns true when when there is an extracted buffer, otherwise false
 */
bool tipc_msg_extract(struct sk_buff *skb, struct sk_buff **iskb, int *pos)
{
	struct tipc_msg *msg;
	int imsz, offset;

	*iskb = NULL;
	if (unlikely(skb_linearize(skb)))
		goto none;

	msg = buf_msg(skb);
	offset = msg_hdr_sz(msg) + *pos;
	if (unlikely(offset > (msg_size(msg) - MIN_H_SIZE)))
		goto none;

	*iskb = skb_clone(skb, GFP_ATOMIC);
	if (unlikely(!*iskb))
		goto none;
	skb_pull(*iskb, offset);
	imsz = msg_size(buf_msg(*iskb));
	skb_trim(*iskb, imsz);
	if (unlikely(!tipc_msg_validate(iskb)))
		goto none;
	*pos += align(imsz);
	return true;
none:
	kfree_skb(skb);
	kfree_skb(*iskb);
	*iskb = NULL;
	return false;
}

/**
 * tipc_msg_make_bundle(): Create bundle buf and append message to its tail
 * @list: the buffer chain, where head is the buffer to replace/append
 * @skb: buffer to be created, appended to and returned in case of success
 * @msg: message to be appended
 * @mtu: max allowable size for the bundle buffer, inclusive header
 * @dnode: destination node for message. (Not always present in header)
 * Returns true if success, otherwise false
 */
bool tipc_msg_make_bundle(struct sk_buff **skb,  struct tipc_msg *msg,
			  u32 mtu, u32 dnode)
{
	struct sk_buff *_skb;
	struct tipc_msg *bmsg;
	u32 msz = msg_size(msg);
	u32 max = mtu - INT_H_SIZE;

	if (msg_user(msg) == MSG_FRAGMENTER)
		return false;
	if (msg_user(msg) == TUNNEL_PROTOCOL)
		return false;
	if (msg_user(msg) == BCAST_PROTOCOL)
		return false;
	if (msz > (max / 2))
		return false;

	_skb = tipc_buf_acquire(max, GFP_ATOMIC);
	if (!_skb)
		return false;

	skb_trim(_skb, INT_H_SIZE);
	bmsg = buf_msg(_skb);
	tipc_msg_init(msg_prevnode(msg), bmsg, MSG_BUNDLER, 0,
		      INT_H_SIZE, dnode);
	if (msg_isdata(msg))
		msg_set_importance(bmsg, TIPC_CRITICAL_IMPORTANCE);
	else
		msg_set_importance(bmsg, TIPC_SYSTEM_IMPORTANCE);
	msg_set_seqno(bmsg, msg_seqno(msg));
	msg_set_ack(bmsg, msg_ack(msg));
	msg_set_bcast_ack(bmsg, msg_bcast_ack(msg));
	tipc_msg_bundle(_skb, msg, mtu);
	*skb = _skb;
	return true;
}

/**
 * tipc_msg_reverse(): swap source and destination addresses and add error code
 * @own_node: originating node id for reversed message
 * @skb:  buffer containing message to be reversed; may be replaced.
 * @err:  error code to be set in message, if any
 * Consumes buffer at failure
 * Returns true if success, otherwise false
 */
bool tipc_msg_reverse(u32 own_node,  struct sk_buff **skb, int err)
{
	struct sk_buff *_skb = *skb;
	struct tipc_msg *hdr;
	struct tipc_msg ohdr;
	int dlen;

	if (skb_linearize(_skb))
		goto exit;
	hdr = buf_msg(_skb);
	dlen = min_t(uint, msg_data_sz(hdr), MAX_FORWARD_SIZE);
	if (msg_dest_droppable(hdr))
		goto exit;
	if (msg_errcode(hdr))
		goto exit;

	/* Take a copy of original header before altering message */
	memcpy(&ohdr, hdr, msg_hdr_sz(hdr));

	/* Never return SHORT header; expand by replacing buffer if necessary */
	if (msg_short(hdr)) {
		*skb = tipc_buf_acquire(BASIC_H_SIZE + dlen, GFP_ATOMIC);
		if (!*skb)
			goto exit;
		memcpy((*skb)->data + BASIC_H_SIZE, msg_data(hdr), dlen);
		kfree_skb(_skb);
		_skb = *skb;
		hdr = buf_msg(_skb);
		memcpy(hdr, &ohdr, BASIC_H_SIZE);
		msg_set_hdr_sz(hdr, BASIC_H_SIZE);
	}

	if (skb_cloned(_skb) &&
	    pskb_expand_head(_skb, BUF_HEADROOM, BUF_TAILROOM, GFP_ATOMIC))
		goto exit;

	/* reassign after skb header modifications */
	hdr = buf_msg(_skb);
	/* Now reverse the concerned fields */
	msg_set_errcode(hdr, err);
	msg_set_non_seq(hdr, 0);
	msg_set_origport(hdr, msg_destport(&ohdr));
	msg_set_destport(hdr, msg_origport(&ohdr));
	msg_set_destnode(hdr, msg_prevnode(&ohdr));
	msg_set_prevnode(hdr, own_node);
	msg_set_orignode(hdr, own_node);
	msg_set_size(hdr, msg_hdr_sz(hdr) + dlen);
	skb_trim(_skb, msg_size(hdr));
	skb_orphan(_skb);
	return true;
exit:
	kfree_skb(_skb);
	*skb = NULL;
	return false;
}

/**
 * tipc_msg_lookup_dest(): try to find new destination for named message
 * @skb: the buffer containing the message.
 * @err: error code to be used by caller if lookup fails
 * Does not consume buffer
 * Returns true if a destination is found, false otherwise
 */
bool tipc_msg_lookup_dest(struct net *net, struct sk_buff *skb, int *err)
{
	struct tipc_msg *msg = buf_msg(skb);
	u32 dport, dnode;
	u32 onode = tipc_own_addr(net);

	if (!msg_isdata(msg))
		return false;
	if (!msg_named(msg))
		return false;
	if (msg_errcode(msg))
		return false;
	*err = TIPC_ERR_NO_NAME;
	if (skb_linearize(skb))
		return false;
	msg = buf_msg(skb);
	if (msg_reroute_cnt(msg))
		return false;
	dnode = addr_domain(net, msg_lookup_scope(msg));
	dport = tipc_nametbl_translate(net, msg_nametype(msg),
				       msg_nameinst(msg), &dnode);
	if (!dport)
		return false;
	msg_incr_reroute_cnt(msg);
	if (dnode != onode)
		msg_set_prevnode(msg, onode);
	msg_set_destnode(msg, dnode);
	msg_set_destport(msg, dport);
	*err = TIPC_OK;

	if (!skb_cloned(skb))
		return true;

	/* Unclone buffer in case it was bundled */
	if (pskb_expand_head(skb, BUF_HEADROOM, BUF_TAILROOM, GFP_ATOMIC))
		return false;

	return true;
}

/* tipc_msg_assemble() - assemble chain of fragments into one message
 */
bool tipc_msg_assemble(struct sk_buff_head *list)
{
	struct sk_buff *skb, *tmp = NULL;

	if (skb_queue_len(list) == 1)
		return true;

	while ((skb = __skb_dequeue(list))) {
		skb->next = NULL;
		if (tipc_buf_append(&tmp, &skb)) {
			__skb_queue_tail(list, skb);
			return true;
		}
		if (!tmp)
			break;
	}
	__skb_queue_purge(list);
	__skb_queue_head_init(list);
	pr_warn("Failed do assemble buffer\n");
	return false;
}

/* tipc_msg_reassemble() - clone a buffer chain of fragments and
 *                         reassemble the clones into one message
 */
bool tipc_msg_reassemble(struct sk_buff_head *list, struct sk_buff_head *rcvq)
{
	struct sk_buff *skb, *_skb;
	struct sk_buff *frag = NULL;
	struct sk_buff *head = NULL;
	int hdr_len;

	/* Copy header if single buffer */
	if (skb_queue_len(list) == 1) {
		skb = skb_peek(list);
		hdr_len = skb_headroom(skb) + msg_hdr_sz(buf_msg(skb));
		_skb = __pskb_copy(skb, hdr_len, GFP_ATOMIC);
		if (!_skb)
			return false;
		__skb_queue_tail(rcvq, _skb);
		return true;
	}

	/* Clone all fragments and reassemble */
	skb_queue_walk(list, skb) {
		frag = skb_clone(skb, GFP_ATOMIC);
		if (!frag)
			goto error;
		frag->next = NULL;
		if (tipc_buf_append(&head, &frag))
			break;
		if (!head)
			goto error;
	}
	__skb_queue_tail(rcvq, frag);
	return true;
error:
	pr_warn("Failed do clone local mcast rcv buffer\n");
	kfree_skb(head);
	return false;
}

bool tipc_msg_pskb_copy(u32 dst, struct sk_buff_head *msg,
			struct sk_buff_head *cpy)
{
	struct sk_buff *skb, *_skb;

	skb_queue_walk(msg, skb) {
		_skb = pskb_copy(skb, GFP_ATOMIC);
		if (!_skb) {
			__skb_queue_purge(cpy);
			return false;
		}
		msg_set_destnode(buf_msg(_skb), dst);
		__skb_queue_tail(cpy, _skb);
	}
	return true;
}

/* tipc_skb_queue_sorted(); sort pkt into list according to sequence number
 * @list: list to be appended to
 * @seqno: sequence number of buffer to add
 * @skb: buffer to add
 */
void __tipc_skb_queue_sorted(struct sk_buff_head *list, u16 seqno,
			     struct sk_buff *skb)
{
	struct sk_buff *_skb, *tmp;

	if (skb_queue_empty(list) || less(seqno, buf_seqno(skb_peek(list)))) {
		__skb_queue_head(list, skb);
		return;
	}

	if (more(seqno, buf_seqno(skb_peek_tail(list)))) {
		__skb_queue_tail(list, skb);
		return;
	}

	skb_queue_walk_safe(list, _skb, tmp) {
		if (more(seqno, buf_seqno(_skb)))
			continue;
		if (seqno == buf_seqno(_skb))
			break;
		__skb_queue_before(list, _skb, skb);
		return;
	}
	kfree_skb(skb);
}

void tipc_skb_reject(struct net *net, int err, struct sk_buff *skb,
		     struct sk_buff_head *xmitq)
{
	if (tipc_msg_reverse(tipc_own_addr(net), &skb, err))
		__skb_queue_tail(xmitq, skb);
}<|MERGE_RESOLUTION|>--- conflicted
+++ resolved
@@ -208,13 +208,8 @@
 	int msz, hsz;
 
 	/* Ensure that flow control ratio condition is satisfied */
-<<<<<<< HEAD
-	if (unlikely(skb->truesize / buf_roundup_len(skb) > 4)) {
-		skb = skb_copy(skb, GFP_ATOMIC);
-=======
 	if (unlikely(skb->truesize / buf_roundup_len(skb) >= 4)) {
 		skb = skb_copy_expand(skb, BUF_HEADROOM, 0, GFP_ATOMIC);
->>>>>>> 661e50bc
 		if (!skb)
 			return false;
 		kfree_skb(*_skb);
