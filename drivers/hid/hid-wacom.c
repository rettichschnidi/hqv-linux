--- conflicted
+++ resolved
@@ -531,10 +531,6 @@
 	wdata->battery.type = POWER_SUPPLY_TYPE_BATTERY;
 	wdata->battery.use_for_apm = 0;
 
-<<<<<<< HEAD
-	power_supply_powers(&wdata->battery, &hdev->dev);
-=======
->>>>>>> c16fa4f2
 
 	ret = power_supply_register(&hdev->dev, &wdata->battery);
 	if (ret) {
@@ -551,8 +547,6 @@
 	wdata->ac.name = "wacom_ac";
 	wdata->ac.type = POWER_SUPPLY_TYPE_MAINS;
 	wdata->ac.use_for_apm = 0;
-
-	power_supply_powers(&wdata->battery, &hdev->dev);
 
 	ret = power_supply_register(&hdev->dev, &wdata->ac);
 	if (ret) {
