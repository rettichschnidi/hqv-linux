/******************************************************************************
 *
 * This file is provided under a dual BSD/GPLv2 license.  When using or
 * redistributing this file, you may do so under either license.
 *
 * GPL LICENSE SUMMARY
 *
 * Copyright(c) 2012 - 2014 Intel Corporation. All rights reserved.
 * Copyright(c) 2013 - 2015 Intel Mobile Communications GmbH
 * Copyright(c) 2016 - 2017 Intel Deutschland GmbH
 * Copyright(c) 2018        Intel Corporation
 *
 * This program is free software; you can redistribute it and/or modify
 * it under the terms of version 2 of the GNU General Public License as
 * published by the Free Software Foundation.
 *
 * This program is distributed in the hope that it will be useful, but
 * WITHOUT ANY WARRANTY; without even the implied warranty of
 * MERCHANTABILITY or FITNESS FOR A PARTICULAR PURPOSE.  See the GNU
 * General Public License for more details.
 *
 * The full GNU General Public License is included in this distribution
 * in the file called COPYING.
 *
 * Contact Information:
 *  Intel Linux Wireless <linuxwifi@intel.com>
 * Intel Corporation, 5200 N.E. Elam Young Parkway, Hillsboro, OR 97124-6497
 *
 * BSD LICENSE
 *
 * Copyright(c) 2012 - 2014 Intel Corporation. All rights reserved.
 * Copyright(c) 2013 - 2015 Intel Mobile Communications GmbH
 * Copyright(c) 2016 - 2017 Intel Deutschland GmbH
 * Copyright(c) 2018        Intel Corporation
 * All rights reserved.
 *
 * Redistribution and use in source and binary forms, with or without
 * modification, are permitted provided that the following conditions
 * are met:
 *
 *  * Redistributions of source code must retain the above copyright
 *    notice, this list of conditions and the following disclaimer.
 *  * Redistributions in binary form must reproduce the above copyright
 *    notice, this list of conditions and the following disclaimer in
 *    the documentation and/or other materials provided with the
 *    distribution.
 *  * Neither the name Intel Corporation nor the names of its
 *    contributors may be used to endorse or promote products derived
 *    from this software without specific prior written permission.
 *
 * THIS SOFTWARE IS PROVIDED BY THE COPYRIGHT HOLDERS AND CONTRIBUTORS
 * "AS IS" AND ANY EXPRESS OR IMPLIED WARRANTIES, INCLUDING, BUT NOT
 * LIMITED TO, THE IMPLIED WARRANTIES OF MERCHANTABILITY AND FITNESS FOR
 * A PARTICULAR PURPOSE ARE DISCLAIMED. IN NO EVENT SHALL THE COPYRIGHT
 * OWNER OR CONTRIBUTORS BE LIABLE FOR ANY DIRECT, INDIRECT, INCIDENTAL,
 * SPECIAL, EXEMPLARY, OR CONSEQUENTIAL DAMAGES (INCLUDING, BUT NOT
 * LIMITED TO, PROCUREMENT OF SUBSTITUTE GOODS OR SERVICES; LOSS OF USE,
 * DATA, OR PROFITS; OR BUSINESS INTERRUPTION) HOWEVER CAUSED AND ON ANY
 * THEORY OF LIABILITY, WHETHER IN CONTRACT, STRICT LIABILITY, OR TORT
 * (INCLUDING NEGLIGENCE OR OTHERWISE) ARISING IN ANY WAY OUT OF THE USE
 * OF THIS SOFTWARE, EVEN IF ADVISED OF THE POSSIBILITY OF SUCH DAMAGE.
 *
 *****************************************************************************/
#include <linux/module.h>
#include <linux/vmalloc.h>
#include <net/mac80211.h>

#include "fw/notif-wait.h"
#include "iwl-trans.h"
#include "iwl-op-mode.h"
#include "fw/img.h"
#include "iwl-debug.h"
#include "iwl-drv.h"
#include "iwl-modparams.h"
#include "mvm.h"
#include "iwl-phy-db.h"
#include "iwl-eeprom-parse.h"
#include "iwl-csr.h"
#include "iwl-io.h"
#include "iwl-prph.h"
#include "rs.h"
#include "fw/api/scan.h"
#include "time-event.h"
#include "fw-api.h"
#include "fw/acpi.h"

#define DRV_DESCRIPTION	"The new Intel(R) wireless AGN driver for Linux"
MODULE_DESCRIPTION(DRV_DESCRIPTION);
MODULE_AUTHOR(DRV_COPYRIGHT " " DRV_AUTHOR);
MODULE_LICENSE("GPL");

static const struct iwl_op_mode_ops iwl_mvm_ops;
static const struct iwl_op_mode_ops iwl_mvm_ops_mq;

struct iwl_mvm_mod_params iwlmvm_mod_params = {
	.power_scheme = IWL_POWER_SCHEME_BPS,
	.tfd_q_hang_detect = true
	/* rest of fields are 0 by default */
};

module_param_named(init_dbg, iwlmvm_mod_params.init_dbg, bool, 0444);
MODULE_PARM_DESC(init_dbg,
		 "set to true to debug an ASSERT in INIT fw (default: false");
module_param_named(power_scheme, iwlmvm_mod_params.power_scheme, int, 0444);
MODULE_PARM_DESC(power_scheme,
		 "power management scheme: 1-active, 2-balanced, 3-low power, default: 2");
module_param_named(tfd_q_hang_detect, iwlmvm_mod_params.tfd_q_hang_detect,
		   bool, 0444);
MODULE_PARM_DESC(tfd_q_hang_detect,
		 "TFD queues hang detection (default: true");

/*
 * module init and exit functions
 */
static int __init iwl_mvm_init(void)
{
	int ret;

	ret = iwl_mvm_rate_control_register();
	if (ret) {
		pr_err("Unable to register rate control algorithm: %d\n", ret);
		return ret;
	}

	ret = iwl_opmode_register("iwlmvm", &iwl_mvm_ops);
	if (ret)
		pr_err("Unable to register MVM op_mode: %d\n", ret);

	return ret;
}
module_init(iwl_mvm_init);

static void __exit iwl_mvm_exit(void)
{
	iwl_opmode_deregister("iwlmvm");
	iwl_mvm_rate_control_unregister();
}
module_exit(iwl_mvm_exit);

static void iwl_mvm_nic_config(struct iwl_op_mode *op_mode)
{
	struct iwl_mvm *mvm = IWL_OP_MODE_GET_MVM(op_mode);
	u8 radio_cfg_type, radio_cfg_step, radio_cfg_dash;
	u32 reg_val = 0;
	u32 phy_config = iwl_mvm_get_phy_config(mvm);

	radio_cfg_type = (phy_config & FW_PHY_CFG_RADIO_TYPE) >>
			 FW_PHY_CFG_RADIO_TYPE_POS;
	radio_cfg_step = (phy_config & FW_PHY_CFG_RADIO_STEP) >>
			 FW_PHY_CFG_RADIO_STEP_POS;
	radio_cfg_dash = (phy_config & FW_PHY_CFG_RADIO_DASH) >>
			 FW_PHY_CFG_RADIO_DASH_POS;

	/* SKU control */
	reg_val |= CSR_HW_REV_STEP(mvm->trans->hw_rev) <<
				CSR_HW_IF_CONFIG_REG_POS_MAC_STEP;
	reg_val |= CSR_HW_REV_DASH(mvm->trans->hw_rev) <<
				CSR_HW_IF_CONFIG_REG_POS_MAC_DASH;

	/* radio configuration */
	reg_val |= radio_cfg_type << CSR_HW_IF_CONFIG_REG_POS_PHY_TYPE;
	reg_val |= radio_cfg_step << CSR_HW_IF_CONFIG_REG_POS_PHY_STEP;
	reg_val |= radio_cfg_dash << CSR_HW_IF_CONFIG_REG_POS_PHY_DASH;

	WARN_ON((radio_cfg_type << CSR_HW_IF_CONFIG_REG_POS_PHY_TYPE) &
		 ~CSR_HW_IF_CONFIG_REG_MSK_PHY_TYPE);

	/*
	 * TODO: Bits 7-8 of CSR in 8000 HW family and higher set the ADC
	 * sampling, and shouldn't be set to any non-zero value.
	 * The same is supposed to be true of the other HW, but unsetting
	 * them (such as the 7260) causes automatic tests to fail on seemingly
	 * unrelated errors. Need to further investigate this, but for now
	 * we'll separate cases.
	 */
	if (mvm->trans->cfg->device_family < IWL_DEVICE_FAMILY_8000)
		reg_val |= CSR_HW_IF_CONFIG_REG_BIT_RADIO_SI;

	if (iwl_fw_dbg_is_d3_debug_enabled(&mvm->fwrt))
		reg_val |= CSR_HW_IF_CONFIG_REG_D3_DEBUG;

	iwl_trans_set_bits_mask(mvm->trans, CSR_HW_IF_CONFIG_REG,
				CSR_HW_IF_CONFIG_REG_MSK_MAC_DASH |
				CSR_HW_IF_CONFIG_REG_MSK_MAC_STEP |
				CSR_HW_IF_CONFIG_REG_MSK_PHY_TYPE |
				CSR_HW_IF_CONFIG_REG_MSK_PHY_STEP |
				CSR_HW_IF_CONFIG_REG_MSK_PHY_DASH |
				CSR_HW_IF_CONFIG_REG_BIT_RADIO_SI |
				CSR_HW_IF_CONFIG_REG_BIT_MAC_SI   |
				CSR_HW_IF_CONFIG_REG_D3_DEBUG,
				reg_val);

	IWL_DEBUG_INFO(mvm, "Radio type=0x%x-0x%x-0x%x\n", radio_cfg_type,
		       radio_cfg_step, radio_cfg_dash);

	/*
	 * W/A : NIC is stuck in a reset state after Early PCIe power off
	 * (PCIe power is lost before PERST# is asserted), causing ME FW
	 * to lose ownership and not being able to obtain it back.
	 */
	if (!mvm->trans->cfg->apmg_not_supported)
		iwl_set_bits_mask_prph(mvm->trans, APMG_PS_CTRL_REG,
				       APMG_PS_CTRL_EARLY_PWR_OFF_RESET_DIS,
				       ~APMG_PS_CTRL_EARLY_PWR_OFF_RESET_DIS);
}

/**
 * enum iwl_rx_handler_context context for Rx handler
 * @RX_HANDLER_SYNC : this means that it will be called in the Rx path
 *	which can't acquire mvm->mutex.
 * @RX_HANDLER_ASYNC_LOCKED : If the handler needs to hold mvm->mutex
 *	(and only in this case!), it should be set as ASYNC. In that case,
 *	it will be called from a worker with mvm->mutex held.
 * @RX_HANDLER_ASYNC_UNLOCKED : in case the handler needs to lock the
 *	mutex itself, it will be called from a worker without mvm->mutex held.
 */
enum iwl_rx_handler_context {
	RX_HANDLER_SYNC,
	RX_HANDLER_ASYNC_LOCKED,
	RX_HANDLER_ASYNC_UNLOCKED,
};

/**
 * struct iwl_rx_handlers handler for FW notification
 * @cmd_id: command id
 * @context: see &iwl_rx_handler_context
 * @fn: the function is called when notification is received
 */
struct iwl_rx_handlers {
	u16 cmd_id;
	enum iwl_rx_handler_context context;
	void (*fn)(struct iwl_mvm *mvm, struct iwl_rx_cmd_buffer *rxb);
};

#define RX_HANDLER(_cmd_id, _fn, _context)	\
	{ .cmd_id = _cmd_id, .fn = _fn, .context = _context }
#define RX_HANDLER_GRP(_grp, _cmd, _fn, _context)	\
	{ .cmd_id = WIDE_ID(_grp, _cmd), .fn = _fn, .context = _context }

/*
 * Handlers for fw notifications
 * Convention: RX_HANDLER(CMD_NAME, iwl_mvm_rx_CMD_NAME
 * This list should be in order of frequency for performance purposes.
 *
 * The handler can be one from three contexts, see &iwl_rx_handler_context
 */
static const struct iwl_rx_handlers iwl_mvm_rx_handlers[] = {
	RX_HANDLER(TX_CMD, iwl_mvm_rx_tx_cmd, RX_HANDLER_SYNC),
	RX_HANDLER(BA_NOTIF, iwl_mvm_rx_ba_notif, RX_HANDLER_SYNC),

	RX_HANDLER_GRP(DATA_PATH_GROUP, TLC_MNG_UPDATE_NOTIF,
		       iwl_mvm_tlc_update_notif, RX_HANDLER_SYNC),

	RX_HANDLER(BT_PROFILE_NOTIFICATION, iwl_mvm_rx_bt_coex_notif,
		   RX_HANDLER_ASYNC_LOCKED),
	RX_HANDLER(BEACON_NOTIFICATION, iwl_mvm_rx_beacon_notif,
		   RX_HANDLER_ASYNC_LOCKED),
	RX_HANDLER(STATISTICS_NOTIFICATION, iwl_mvm_rx_statistics,
		   RX_HANDLER_ASYNC_LOCKED),

	RX_HANDLER(BA_WINDOW_STATUS_NOTIFICATION_ID,
		   iwl_mvm_window_status_notif, RX_HANDLER_SYNC),

	RX_HANDLER(TIME_EVENT_NOTIFICATION, iwl_mvm_rx_time_event_notif,
		   RX_HANDLER_SYNC),
	RX_HANDLER(MCC_CHUB_UPDATE_CMD, iwl_mvm_rx_chub_update_mcc,
		   RX_HANDLER_ASYNC_LOCKED),

	RX_HANDLER(EOSP_NOTIFICATION, iwl_mvm_rx_eosp_notif, RX_HANDLER_SYNC),

	RX_HANDLER(SCAN_ITERATION_COMPLETE,
		   iwl_mvm_rx_lmac_scan_iter_complete_notif, RX_HANDLER_SYNC),
	RX_HANDLER(SCAN_OFFLOAD_COMPLETE,
		   iwl_mvm_rx_lmac_scan_complete_notif,
		   RX_HANDLER_ASYNC_LOCKED),
	RX_HANDLER(MATCH_FOUND_NOTIFICATION, iwl_mvm_rx_scan_match_found,
		   RX_HANDLER_SYNC),
	RX_HANDLER(SCAN_COMPLETE_UMAC, iwl_mvm_rx_umac_scan_complete_notif,
		   RX_HANDLER_ASYNC_LOCKED),
	RX_HANDLER(SCAN_ITERATION_COMPLETE_UMAC,
		   iwl_mvm_rx_umac_scan_iter_complete_notif, RX_HANDLER_SYNC),

	RX_HANDLER(CARD_STATE_NOTIFICATION, iwl_mvm_rx_card_state_notif,
		   RX_HANDLER_SYNC),

	RX_HANDLER(MISSED_BEACONS_NOTIFICATION, iwl_mvm_rx_missed_beacons_notif,
		   RX_HANDLER_SYNC),

	RX_HANDLER(REPLY_ERROR, iwl_mvm_rx_fw_error, RX_HANDLER_SYNC),
	RX_HANDLER(PSM_UAPSD_AP_MISBEHAVING_NOTIFICATION,
		   iwl_mvm_power_uapsd_misbehaving_ap_notif, RX_HANDLER_SYNC),
	RX_HANDLER(DTS_MEASUREMENT_NOTIFICATION, iwl_mvm_temp_notif,
		   RX_HANDLER_ASYNC_LOCKED),
	RX_HANDLER_GRP(PHY_OPS_GROUP, DTS_MEASUREMENT_NOTIF_WIDE,
		       iwl_mvm_temp_notif, RX_HANDLER_ASYNC_UNLOCKED),
	RX_HANDLER_GRP(PHY_OPS_GROUP, CT_KILL_NOTIFICATION,
		       iwl_mvm_ct_kill_notif, RX_HANDLER_SYNC),

	RX_HANDLER(TDLS_CHANNEL_SWITCH_NOTIFICATION, iwl_mvm_rx_tdls_notif,
		   RX_HANDLER_ASYNC_LOCKED),
	RX_HANDLER(MFUART_LOAD_NOTIFICATION, iwl_mvm_rx_mfuart_notif,
		   RX_HANDLER_SYNC),
<<<<<<< HEAD
=======
	RX_HANDLER_GRP(LOCATION_GROUP, TOF_RESPONDER_STATS,
		       iwl_mvm_ftm_responder_stats, RX_HANDLER_ASYNC_LOCKED),

	RX_HANDLER_GRP(LOCATION_GROUP, TOF_RANGE_RESPONSE_NOTIF,
		       iwl_mvm_ftm_range_resp, RX_HANDLER_ASYNC_LOCKED),
	RX_HANDLER_GRP(LOCATION_GROUP, TOF_LC_NOTIF,
		       iwl_mvm_ftm_lc_notif, RX_HANDLER_ASYNC_LOCKED),

>>>>>>> 5c0c4c85
	RX_HANDLER_GRP(DEBUG_GROUP, MFU_ASSERT_DUMP_NTF,
		       iwl_mvm_mfu_assert_dump_notif, RX_HANDLER_SYNC),
	RX_HANDLER_GRP(PROT_OFFLOAD_GROUP, STORED_BEACON_NTF,
		       iwl_mvm_rx_stored_beacon_notif, RX_HANDLER_SYNC),
	RX_HANDLER_GRP(DATA_PATH_GROUP, MU_GROUP_MGMT_NOTIF,
		       iwl_mvm_mu_mimo_grp_notif, RX_HANDLER_SYNC),
	RX_HANDLER_GRP(DATA_PATH_GROUP, STA_PM_NOTIF,
		       iwl_mvm_sta_pm_notif, RX_HANDLER_SYNC),
};
#undef RX_HANDLER
#undef RX_HANDLER_GRP

/* Please keep this array *SORTED* by hex value.
 * Access is done through binary search
 */
static const struct iwl_hcmd_names iwl_mvm_legacy_names[] = {
	HCMD_NAME(MVM_ALIVE),
	HCMD_NAME(REPLY_ERROR),
	HCMD_NAME(ECHO_CMD),
	HCMD_NAME(INIT_COMPLETE_NOTIF),
	HCMD_NAME(PHY_CONTEXT_CMD),
	HCMD_NAME(DBG_CFG),
	HCMD_NAME(SCAN_CFG_CMD),
	HCMD_NAME(SCAN_REQ_UMAC),
	HCMD_NAME(SCAN_ABORT_UMAC),
	HCMD_NAME(SCAN_COMPLETE_UMAC),
	HCMD_NAME(BA_WINDOW_STATUS_NOTIFICATION_ID),
	HCMD_NAME(ADD_STA_KEY),
	HCMD_NAME(ADD_STA),
	HCMD_NAME(REMOVE_STA),
	HCMD_NAME(FW_GET_ITEM_CMD),
	HCMD_NAME(TX_CMD),
	HCMD_NAME(SCD_QUEUE_CFG),
	HCMD_NAME(TXPATH_FLUSH),
	HCMD_NAME(MGMT_MCAST_KEY),
	HCMD_NAME(WEP_KEY),
	HCMD_NAME(SHARED_MEM_CFG),
	HCMD_NAME(TDLS_CHANNEL_SWITCH_CMD),
	HCMD_NAME(MAC_CONTEXT_CMD),
	HCMD_NAME(TIME_EVENT_CMD),
	HCMD_NAME(TIME_EVENT_NOTIFICATION),
	HCMD_NAME(BINDING_CONTEXT_CMD),
	HCMD_NAME(TIME_QUOTA_CMD),
	HCMD_NAME(NON_QOS_TX_COUNTER_CMD),
	HCMD_NAME(LEDS_CMD),
	HCMD_NAME(LQ_CMD),
	HCMD_NAME(FW_PAGING_BLOCK_CMD),
	HCMD_NAME(SCAN_OFFLOAD_REQUEST_CMD),
	HCMD_NAME(SCAN_OFFLOAD_ABORT_CMD),
	HCMD_NAME(HOT_SPOT_CMD),
	HCMD_NAME(SCAN_OFFLOAD_PROFILES_QUERY_CMD),
	HCMD_NAME(BT_COEX_UPDATE_REDUCED_TXP),
	HCMD_NAME(BT_COEX_CI),
	HCMD_NAME(PHY_CONFIGURATION_CMD),
	HCMD_NAME(CALIB_RES_NOTIF_PHY_DB),
	HCMD_NAME(PHY_DB_CMD),
	HCMD_NAME(SCAN_OFFLOAD_COMPLETE),
	HCMD_NAME(SCAN_OFFLOAD_UPDATE_PROFILES_CMD),
	HCMD_NAME(POWER_TABLE_CMD),
	HCMD_NAME(PSM_UAPSD_AP_MISBEHAVING_NOTIFICATION),
	HCMD_NAME(REPLY_THERMAL_MNG_BACKOFF),
	HCMD_NAME(DC2DC_CONFIG_CMD),
	HCMD_NAME(NVM_ACCESS_CMD),
	HCMD_NAME(BEACON_NOTIFICATION),
	HCMD_NAME(BEACON_TEMPLATE_CMD),
	HCMD_NAME(TX_ANT_CONFIGURATION_CMD),
	HCMD_NAME(BT_CONFIG),
	HCMD_NAME(STATISTICS_CMD),
	HCMD_NAME(STATISTICS_NOTIFICATION),
	HCMD_NAME(EOSP_NOTIFICATION),
	HCMD_NAME(REDUCE_TX_POWER_CMD),
	HCMD_NAME(CARD_STATE_NOTIFICATION),
	HCMD_NAME(MISSED_BEACONS_NOTIFICATION),
	HCMD_NAME(TDLS_CONFIG_CMD),
	HCMD_NAME(MAC_PM_POWER_TABLE),
	HCMD_NAME(TDLS_CHANNEL_SWITCH_NOTIFICATION),
	HCMD_NAME(MFUART_LOAD_NOTIFICATION),
	HCMD_NAME(RSS_CONFIG_CMD),
	HCMD_NAME(SCAN_ITERATION_COMPLETE_UMAC),
	HCMD_NAME(REPLY_RX_PHY_CMD),
	HCMD_NAME(REPLY_RX_MPDU_CMD),
	HCMD_NAME(FRAME_RELEASE),
	HCMD_NAME(BA_NOTIF),
	HCMD_NAME(MCC_UPDATE_CMD),
	HCMD_NAME(MCC_CHUB_UPDATE_CMD),
	HCMD_NAME(MARKER_CMD),
	HCMD_NAME(BT_PROFILE_NOTIFICATION),
	HCMD_NAME(BCAST_FILTER_CMD),
	HCMD_NAME(MCAST_FILTER_CMD),
	HCMD_NAME(REPLY_SF_CFG_CMD),
	HCMD_NAME(REPLY_BEACON_FILTERING_CMD),
	HCMD_NAME(D3_CONFIG_CMD),
	HCMD_NAME(PROT_OFFLOAD_CONFIG_CMD),
	HCMD_NAME(OFFLOADS_QUERY_CMD),
	HCMD_NAME(REMOTE_WAKE_CONFIG_CMD),
	HCMD_NAME(MATCH_FOUND_NOTIFICATION),
	HCMD_NAME(DTS_MEASUREMENT_NOTIFICATION),
	HCMD_NAME(WOWLAN_PATTERNS),
	HCMD_NAME(WOWLAN_CONFIGURATION),
	HCMD_NAME(WOWLAN_TSC_RSC_PARAM),
	HCMD_NAME(WOWLAN_TKIP_PARAM),
	HCMD_NAME(WOWLAN_KEK_KCK_MATERIAL),
	HCMD_NAME(WOWLAN_GET_STATUSES),
	HCMD_NAME(SCAN_ITERATION_COMPLETE),
	HCMD_NAME(D0I3_END_CMD),
	HCMD_NAME(LTR_CONFIG),
};

/* Please keep this array *SORTED* by hex value.
 * Access is done through binary search
 */
static const struct iwl_hcmd_names iwl_mvm_system_names[] = {
	HCMD_NAME(SHARED_MEM_CFG_CMD),
	HCMD_NAME(INIT_EXTENDED_CFG_CMD),
	HCMD_NAME(FW_ERROR_RECOVERY_CMD),
};

/* Please keep this array *SORTED* by hex value.
 * Access is done through binary search
 */
static const struct iwl_hcmd_names iwl_mvm_mac_conf_names[] = {
	HCMD_NAME(CHANNEL_SWITCH_TIME_EVENT_CMD),
	HCMD_NAME(CHANNEL_SWITCH_NOA_NOTIF),
};

/* Please keep this array *SORTED* by hex value.
 * Access is done through binary search
 */
static const struct iwl_hcmd_names iwl_mvm_phy_names[] = {
	HCMD_NAME(CMD_DTS_MEASUREMENT_TRIGGER_WIDE),
	HCMD_NAME(CTDP_CONFIG_CMD),
	HCMD_NAME(TEMP_REPORTING_THRESHOLDS_CMD),
	HCMD_NAME(GEO_TX_POWER_LIMIT),
	HCMD_NAME(CT_KILL_NOTIFICATION),
	HCMD_NAME(DTS_MEASUREMENT_NOTIF_WIDE),
};

/* Please keep this array *SORTED* by hex value.
 * Access is done through binary search
 */
static const struct iwl_hcmd_names iwl_mvm_data_path_names[] = {
	HCMD_NAME(DQA_ENABLE_CMD),
	HCMD_NAME(UPDATE_MU_GROUPS_CMD),
	HCMD_NAME(TRIGGER_RX_QUEUES_NOTIF_CMD),
	HCMD_NAME(STA_HE_CTXT_CMD),
	HCMD_NAME(RFH_QUEUE_CONFIG_CMD),
<<<<<<< HEAD
=======
	HCMD_NAME(TLC_MNG_CONFIG_CMD),
>>>>>>> 5c0c4c85
	HCMD_NAME(CHEST_COLLECTOR_FILTER_CONFIG_CMD),
	HCMD_NAME(STA_PM_NOTIF),
	HCMD_NAME(MU_GROUP_MGMT_NOTIF),
	HCMD_NAME(RX_QUEUES_NOTIFICATION),
};

/* Please keep this array *SORTED* by hex value.
 * Access is done through binary search
 */
static const struct iwl_hcmd_names iwl_mvm_debug_names[] = {
	HCMD_NAME(MFU_ASSERT_DUMP_NTF),
};

/* Please keep this array *SORTED* by hex value.
 * Access is done through binary search
 */
static const struct iwl_hcmd_names iwl_mvm_location_names[] = {
	HCMD_NAME(TOF_RANGE_REQ_CMD),
	HCMD_NAME(TOF_CONFIG_CMD),
	HCMD_NAME(TOF_RANGE_ABORT_CMD),
	HCMD_NAME(TOF_RANGE_REQ_EXT_CMD),
	HCMD_NAME(TOF_RESPONDER_CONFIG_CMD),
	HCMD_NAME(TOF_RESPONDER_DYN_CONFIG_CMD),
	HCMD_NAME(TOF_LC_NOTIF),
	HCMD_NAME(TOF_RESPONDER_STATS),
	HCMD_NAME(TOF_MCSI_DEBUG_NOTIF),
	HCMD_NAME(TOF_RANGE_RESPONSE_NOTIF),
};

/* Please keep this array *SORTED* by hex value.
 * Access is done through binary search
 */
static const struct iwl_hcmd_names iwl_mvm_prot_offload_names[] = {
	HCMD_NAME(STORED_BEACON_NTF),
};

/* Please keep this array *SORTED* by hex value.
 * Access is done through binary search
 */
static const struct iwl_hcmd_names iwl_mvm_regulatory_and_nvm_names[] = {
	HCMD_NAME(NVM_ACCESS_COMPLETE),
	HCMD_NAME(NVM_GET_INFO),
};

static const struct iwl_hcmd_arr iwl_mvm_groups[] = {
	[LEGACY_GROUP] = HCMD_ARR(iwl_mvm_legacy_names),
	[LONG_GROUP] = HCMD_ARR(iwl_mvm_legacy_names),
	[SYSTEM_GROUP] = HCMD_ARR(iwl_mvm_system_names),
	[MAC_CONF_GROUP] = HCMD_ARR(iwl_mvm_mac_conf_names),
	[PHY_OPS_GROUP] = HCMD_ARR(iwl_mvm_phy_names),
	[DATA_PATH_GROUP] = HCMD_ARR(iwl_mvm_data_path_names),
	[LOCATION_GROUP] = HCMD_ARR(iwl_mvm_location_names),
	[PROT_OFFLOAD_GROUP] = HCMD_ARR(iwl_mvm_prot_offload_names),
	[REGULATORY_AND_NVM_GROUP] =
		HCMD_ARR(iwl_mvm_regulatory_and_nvm_names),
};

/* this forward declaration can avoid to export the function */
static void iwl_mvm_async_handlers_wk(struct work_struct *wk);
#ifdef CONFIG_PM
static void iwl_mvm_d0i3_exit_work(struct work_struct *wk);
#endif

static u32 iwl_mvm_min_backoff(struct iwl_mvm *mvm)
{
	const struct iwl_pwr_tx_backoff *backoff = mvm->cfg->pwr_tx_backoffs;
	u64 dflt_pwr_limit;

	if (!backoff)
		return 0;

	dflt_pwr_limit = iwl_acpi_get_pwr_limit(mvm->dev);

	while (backoff->pwr) {
		if (dflt_pwr_limit >= backoff->pwr)
			return backoff->backoff;

		backoff++;
	}

	return 0;
}

static void iwl_mvm_tx_unblock_dwork(struct work_struct *work)
{
	struct iwl_mvm *mvm =
		container_of(work, struct iwl_mvm, cs_tx_unblock_dwork.work);
	struct ieee80211_vif *tx_blocked_vif;
	struct iwl_mvm_vif *mvmvif;

	mutex_lock(&mvm->mutex);

	tx_blocked_vif =
		rcu_dereference_protected(mvm->csa_tx_blocked_vif,
					  lockdep_is_held(&mvm->mutex));

	if (!tx_blocked_vif)
		goto unlock;

	mvmvif = iwl_mvm_vif_from_mac80211(tx_blocked_vif);
	iwl_mvm_modify_all_sta_disable_tx(mvm, mvmvif, false);
	RCU_INIT_POINTER(mvm->csa_tx_blocked_vif, NULL);
unlock:
	mutex_unlock(&mvm->mutex);
}

static int iwl_mvm_fwrt_dump_start(void *ctx)
{
	struct iwl_mvm *mvm = ctx;
	int ret;

	ret = iwl_mvm_ref_sync(mvm, IWL_MVM_REF_FW_DBG_COLLECT);
	if (ret)
		return ret;

	mutex_lock(&mvm->mutex);

	return 0;
}

static void iwl_mvm_fwrt_dump_end(void *ctx)
{
	struct iwl_mvm *mvm = ctx;

	mutex_unlock(&mvm->mutex);

	iwl_mvm_unref(mvm, IWL_MVM_REF_FW_DBG_COLLECT);
}

static bool iwl_mvm_fwrt_fw_running(void *ctx)
{
	return iwl_mvm_firmware_running(ctx);
}

static int iwl_mvm_fwrt_send_hcmd(void *ctx, struct iwl_host_cmd *host_cmd)
{
	struct iwl_mvm *mvm = (struct iwl_mvm *)ctx;
	int ret;

	mutex_lock(&mvm->mutex);
	ret = iwl_mvm_send_cmd(mvm, host_cmd);
	mutex_unlock(&mvm->mutex);

	return ret;
}

static bool iwl_mvm_d3_debug_enable(void *ctx)
{
	return IWL_MVM_D3_DEBUG;
}

static const struct iwl_fw_runtime_ops iwl_mvm_fwrt_ops = {
	.dump_start = iwl_mvm_fwrt_dump_start,
	.dump_end = iwl_mvm_fwrt_dump_end,
	.fw_running = iwl_mvm_fwrt_fw_running,
	.send_hcmd = iwl_mvm_fwrt_send_hcmd,
	.d3_debug_enable = iwl_mvm_d3_debug_enable,
};

static struct iwl_op_mode *
iwl_op_mode_mvm_start(struct iwl_trans *trans, const struct iwl_cfg *cfg,
		      const struct iwl_fw *fw, struct dentry *dbgfs_dir)
{
	struct ieee80211_hw *hw;
	struct iwl_op_mode *op_mode;
	struct iwl_mvm *mvm;
	struct iwl_trans_config trans_cfg = {};
	static const u8 no_reclaim_cmds[] = {
		TX_CMD,
	};
	int err, scan_size;
	u32 min_backoff;
	enum iwl_amsdu_size rb_size_default;

	/*
	 * We use IWL_MVM_STATION_COUNT to check the validity of the station
	 * index all over the driver - check that its value corresponds to the
	 * array size.
	 */
	BUILD_BUG_ON(ARRAY_SIZE(mvm->fw_id_to_mac_id) != IWL_MVM_STATION_COUNT);

	/********************************
	 * 1. Allocating and configuring HW data
	 ********************************/
	hw = ieee80211_alloc_hw(sizeof(struct iwl_op_mode) +
				sizeof(struct iwl_mvm),
				&iwl_mvm_hw_ops);
	if (!hw)
		return NULL;

	if (cfg->max_rx_agg_size)
		hw->max_rx_aggregation_subframes = cfg->max_rx_agg_size;
	else
		hw->max_rx_aggregation_subframes = IEEE80211_MAX_AMPDU_BUF;

	if (cfg->max_tx_agg_size)
		hw->max_tx_aggregation_subframes = cfg->max_tx_agg_size;
	else
		hw->max_tx_aggregation_subframes = IEEE80211_MAX_AMPDU_BUF;

	op_mode = hw->priv;

	mvm = IWL_OP_MODE_GET_MVM(op_mode);
	mvm->dev = trans->dev;
	mvm->trans = trans;
	mvm->cfg = cfg;
	mvm->fw = fw;
	mvm->hw = hw;

	iwl_fw_runtime_init(&mvm->fwrt, trans, fw, &iwl_mvm_fwrt_ops, mvm,
			    dbgfs_dir);

	mvm->init_status = 0;

	if (iwl_mvm_has_new_rx_api(mvm)) {
		op_mode->ops = &iwl_mvm_ops_mq;
		trans->rx_mpdu_cmd_hdr_size =
			(trans->cfg->device_family >=
			 IWL_DEVICE_FAMILY_22560) ?
			sizeof(struct iwl_rx_mpdu_desc) :
			IWL_RX_DESC_SIZE_V1;
	} else {
		op_mode->ops = &iwl_mvm_ops;
		trans->rx_mpdu_cmd_hdr_size =
			sizeof(struct iwl_rx_mpdu_res_start);

		if (WARN_ON(trans->num_rx_queues > 1))
			goto out_free;
	}

	mvm->fw_restart = iwlwifi_mod_params.fw_restart ? -1 : 0;

	mvm->aux_queue = IWL_MVM_DQA_AUX_QUEUE;
	mvm->snif_queue = IWL_MVM_DQA_INJECT_MONITOR_QUEUE;
	mvm->probe_queue = IWL_MVM_DQA_AP_PROBE_RESP_QUEUE;
	mvm->p2p_dev_queue = IWL_MVM_DQA_P2P_DEVICE_QUEUE;

	mvm->sf_state = SF_UNINIT;
	if (iwl_mvm_has_unified_ucode(mvm))
		iwl_fw_set_current_image(&mvm->fwrt, IWL_UCODE_REGULAR);
	else
		iwl_fw_set_current_image(&mvm->fwrt, IWL_UCODE_INIT);
	mvm->drop_bcn_ap_mode = true;

	mutex_init(&mvm->mutex);
	mutex_init(&mvm->d0i3_suspend_mutex);
	spin_lock_init(&mvm->async_handlers_lock);
	INIT_LIST_HEAD(&mvm->time_event_list);
	INIT_LIST_HEAD(&mvm->aux_roc_te_list);
	INIT_LIST_HEAD(&mvm->async_handlers_list);
	spin_lock_init(&mvm->time_event_lock);
	INIT_LIST_HEAD(&mvm->ftm_initiator.loc_list);

	INIT_WORK(&mvm->async_handlers_wk, iwl_mvm_async_handlers_wk);
	INIT_WORK(&mvm->roc_done_wk, iwl_mvm_roc_done_wk);
#ifdef CONFIG_PM
	INIT_WORK(&mvm->d0i3_exit_work, iwl_mvm_d0i3_exit_work);
#endif
	INIT_DELAYED_WORK(&mvm->tdls_cs.dwork, iwl_mvm_tdls_ch_switch_work);
	INIT_DELAYED_WORK(&mvm->scan_timeout_dwork, iwl_mvm_scan_timeout_wk);
	INIT_WORK(&mvm->add_stream_wk, iwl_mvm_add_new_dqa_stream_wk);
	INIT_LIST_HEAD(&mvm->add_stream_txqs);

	spin_lock_init(&mvm->d0i3_tx_lock);
	spin_lock_init(&mvm->refs_lock);
	skb_queue_head_init(&mvm->d0i3_tx);
	init_waitqueue_head(&mvm->d0i3_exit_waitq);
	init_waitqueue_head(&mvm->rx_sync_waitq);

	atomic_set(&mvm->queue_sync_counter, 0);

	SET_IEEE80211_DEV(mvm->hw, mvm->trans->dev);

	spin_lock_init(&mvm->tcm.lock);
	INIT_DELAYED_WORK(&mvm->tcm.work, iwl_mvm_tcm_work);
	mvm->tcm.ts = jiffies;
	mvm->tcm.ll_ts = jiffies;
	mvm->tcm.uapsd_nonagg_ts = jiffies;

	INIT_DELAYED_WORK(&mvm->cs_tx_unblock_dwork, iwl_mvm_tx_unblock_dwork);

	/*
	 * Populate the state variables that the transport layer needs
	 * to know about.
	 */
	trans_cfg.op_mode = op_mode;
	trans_cfg.no_reclaim_cmds = no_reclaim_cmds;
	trans_cfg.n_no_reclaim_cmds = ARRAY_SIZE(no_reclaim_cmds);

	if (mvm->trans->cfg->device_family >= IWL_DEVICE_FAMILY_22560)
		rb_size_default = IWL_AMSDU_2K;
	else
		rb_size_default = IWL_AMSDU_4K;

	switch (iwlwifi_mod_params.amsdu_size) {
	case IWL_AMSDU_DEF:
		trans_cfg.rx_buf_size = rb_size_default;
		break;
	case IWL_AMSDU_4K:
		trans_cfg.rx_buf_size = IWL_AMSDU_4K;
		break;
	case IWL_AMSDU_8K:
		trans_cfg.rx_buf_size = IWL_AMSDU_8K;
		break;
	case IWL_AMSDU_12K:
		trans_cfg.rx_buf_size = IWL_AMSDU_12K;
		break;
	default:
		pr_err("%s: Unsupported amsdu_size: %d\n", KBUILD_MODNAME,
		       iwlwifi_mod_params.amsdu_size);
		trans_cfg.rx_buf_size = rb_size_default;
	}

	BUILD_BUG_ON(sizeof(struct iwl_ldbg_config_cmd) !=
		     LDBG_CFG_COMMAND_SIZE);

	trans->wide_cmd_header = true;
	trans_cfg.bc_table_dword =
		mvm->trans->cfg->device_family < IWL_DEVICE_FAMILY_22560;

	trans_cfg.command_groups = iwl_mvm_groups;
	trans_cfg.command_groups_size = ARRAY_SIZE(iwl_mvm_groups);

	trans_cfg.cmd_queue = IWL_MVM_DQA_CMD_QUEUE;
	trans_cfg.cmd_fifo = IWL_MVM_TX_FIFO_CMD;
	trans_cfg.scd_set_active = true;

	trans_cfg.cb_data_offs = offsetof(struct ieee80211_tx_info,
					  driver_data[2]);

	trans_cfg.sw_csum_tx = IWL_MVM_SW_TX_CSUM_OFFLOAD;

	/* Set a short watchdog for the command queue */
	trans_cfg.cmd_q_wdg_timeout =
		iwl_mvm_get_wd_timeout(mvm, NULL, false, true);

	snprintf(mvm->hw->wiphy->fw_version,
		 sizeof(mvm->hw->wiphy->fw_version),
		 "%s", fw->fw_version);

	/* Configure transport layer */
	iwl_trans_configure(mvm->trans, &trans_cfg);

	trans->rx_mpdu_cmd = REPLY_RX_MPDU_CMD;
	trans->dbg_dest_tlv = mvm->fw->dbg.dest_tlv;
	trans->dbg_n_dest_reg = mvm->fw->dbg.n_dest_reg;
	memcpy(trans->dbg_conf_tlv, mvm->fw->dbg.conf_tlv,
	       sizeof(trans->dbg_conf_tlv));
	trans->dbg_trigger_tlv = mvm->fw->dbg.trigger_tlv;

	trans->iml = mvm->fw->iml;
	trans->iml_len = mvm->fw->iml_len;

	/* set up notification wait support */
	iwl_notification_wait_init(&mvm->notif_wait);

	/* Init phy db */
	mvm->phy_db = iwl_phy_db_init(trans);
	if (!mvm->phy_db) {
		IWL_ERR(mvm, "Cannot init phy_db\n");
		goto out_free;
	}

	IWL_INFO(mvm, "Detected %s, REV=0x%X\n",
		 mvm->cfg->name, mvm->trans->hw_rev);

	if (iwlwifi_mod_params.nvm_file)
		mvm->nvm_file_name = iwlwifi_mod_params.nvm_file;
	else
		IWL_DEBUG_EEPROM(mvm->trans->dev,
				 "working without external nvm file\n");

	err = iwl_trans_start_hw(mvm->trans);
	if (err)
		goto out_free;

	mutex_lock(&mvm->mutex);
	iwl_mvm_ref(mvm, IWL_MVM_REF_INIT_UCODE);
	err = iwl_run_init_mvm_ucode(mvm, true);
	if (err)
		iwl_fw_dbg_error_collect(&mvm->fwrt, FW_DBG_TRIGGER_DRIVER);
	if (!iwlmvm_mod_params.init_dbg || !err)
		iwl_mvm_stop_device(mvm);
	iwl_mvm_unref(mvm, IWL_MVM_REF_INIT_UCODE);
	mutex_unlock(&mvm->mutex);
	if (err < 0) {
		IWL_ERR(mvm, "Failed to run INIT ucode: %d\n", err);
		goto out_free;
	}

	scan_size = iwl_mvm_scan_size(mvm);

	mvm->scan_cmd = kmalloc(scan_size, GFP_KERNEL);
	if (!mvm->scan_cmd)
		goto out_free;

	/* Set EBS as successful as long as not stated otherwise by the FW. */
	mvm->last_ebs_successful = true;

	err = iwl_mvm_mac_setup_register(mvm);
	if (err)
		goto out_free;
	mvm->hw_registered = true;

	min_backoff = iwl_mvm_min_backoff(mvm);
	iwl_mvm_thermal_initialize(mvm, min_backoff);

	err = iwl_mvm_dbgfs_register(mvm, dbgfs_dir);
	if (err)
		goto out_unregister;

	if (!iwl_mvm_has_new_rx_stats_api(mvm))
		memset(&mvm->rx_stats_v3, 0,
		       sizeof(struct mvm_statistics_rx_v3));
	else
		memset(&mvm->rx_stats, 0, sizeof(struct mvm_statistics_rx));

	/* The transport always starts with a taken reference, we can
	 * release it now if d0i3 is supported */
	if (iwl_mvm_is_d0i3_supported(mvm))
		iwl_trans_unref(mvm->trans);

	iwl_mvm_toggle_tx_ant(mvm, &mvm->mgmt_last_antenna_idx);

	return op_mode;

 out_unregister:
	if (iwlmvm_mod_params.init_dbg)
		return op_mode;

	ieee80211_unregister_hw(mvm->hw);
	mvm->hw_registered = false;
	iwl_mvm_leds_exit(mvm);
	iwl_mvm_thermal_exit(mvm);
 out_free:
	iwl_fw_flush_dump(&mvm->fwrt);
	iwl_fw_runtime_free(&mvm->fwrt);

	if (iwlmvm_mod_params.init_dbg)
		return op_mode;
	iwl_phy_db_free(mvm->phy_db);
	kfree(mvm->scan_cmd);
	iwl_trans_op_mode_leave(trans);

	ieee80211_free_hw(mvm->hw);
	return NULL;
}

static void iwl_op_mode_mvm_stop(struct iwl_op_mode *op_mode)
{
	struct iwl_mvm *mvm = IWL_OP_MODE_GET_MVM(op_mode);
	int i;

	/* If d0i3 is supported, we have released the reference that
	 * the transport started with, so we should take it back now
	 * that we are leaving.
	 */
	if (iwl_mvm_is_d0i3_supported(mvm))
		iwl_trans_ref(mvm->trans);

	iwl_mvm_leds_exit(mvm);

	iwl_mvm_thermal_exit(mvm);

	ieee80211_unregister_hw(mvm->hw);

	kfree(mvm->scan_cmd);
	kfree(mvm->mcast_filter_cmd);
	mvm->mcast_filter_cmd = NULL;

	kfree(mvm->error_recovery_buf);
	mvm->error_recovery_buf = NULL;

#if defined(CONFIG_PM_SLEEP) && defined(CONFIG_IWLWIFI_DEBUGFS)
	kfree(mvm->d3_resume_sram);
#endif
	iwl_trans_op_mode_leave(mvm->trans);

	iwl_phy_db_free(mvm->phy_db);
	mvm->phy_db = NULL;

	kfree(mvm->nvm_data);
	for (i = 0; i < NVM_MAX_NUM_SECTIONS; i++)
		kfree(mvm->nvm_sections[i].data);

	cancel_delayed_work_sync(&mvm->tcm.work);

	iwl_fw_runtime_free(&mvm->fwrt);
	mutex_destroy(&mvm->mutex);
	mutex_destroy(&mvm->d0i3_suspend_mutex);

	ieee80211_free_hw(mvm->hw);
}

struct iwl_async_handler_entry {
	struct list_head list;
	struct iwl_rx_cmd_buffer rxb;
	enum iwl_rx_handler_context context;
	void (*fn)(struct iwl_mvm *mvm, struct iwl_rx_cmd_buffer *rxb);
};

void iwl_mvm_async_handlers_purge(struct iwl_mvm *mvm)
{
	struct iwl_async_handler_entry *entry, *tmp;

	spin_lock_bh(&mvm->async_handlers_lock);
	list_for_each_entry_safe(entry, tmp, &mvm->async_handlers_list, list) {
		iwl_free_rxb(&entry->rxb);
		list_del(&entry->list);
		kfree(entry);
	}
	spin_unlock_bh(&mvm->async_handlers_lock);
}

static void iwl_mvm_async_handlers_wk(struct work_struct *wk)
{
	struct iwl_mvm *mvm =
		container_of(wk, struct iwl_mvm, async_handlers_wk);
	struct iwl_async_handler_entry *entry, *tmp;
	LIST_HEAD(local_list);

	/* Ensure that we are not in stop flow (check iwl_mvm_mac_stop) */

	/*
	 * Sync with Rx path with a lock. Remove all the entries from this list,
	 * add them to a local one (lock free), and then handle them.
	 */
	spin_lock_bh(&mvm->async_handlers_lock);
	list_splice_init(&mvm->async_handlers_list, &local_list);
	spin_unlock_bh(&mvm->async_handlers_lock);

	list_for_each_entry_safe(entry, tmp, &local_list, list) {
		if (entry->context == RX_HANDLER_ASYNC_LOCKED)
			mutex_lock(&mvm->mutex);
		entry->fn(mvm, &entry->rxb);
		iwl_free_rxb(&entry->rxb);
		list_del(&entry->list);
		if (entry->context == RX_HANDLER_ASYNC_LOCKED)
			mutex_unlock(&mvm->mutex);
		kfree(entry);
	}
}

static inline void iwl_mvm_rx_check_trigger(struct iwl_mvm *mvm,
					    struct iwl_rx_packet *pkt)
{
	struct iwl_fw_dbg_trigger_tlv *trig;
	struct iwl_fw_dbg_trigger_cmd *cmds_trig;
	int i;

	trig = iwl_fw_dbg_trigger_on(&mvm->fwrt, NULL,
				     FW_DBG_TRIGGER_FW_NOTIF);
	if (!trig)
		return;

	cmds_trig = (void *)trig->data;

	for (i = 0; i < ARRAY_SIZE(cmds_trig->cmds); i++) {
		/* don't collect on CMD 0 */
		if (!cmds_trig->cmds[i].cmd_id)
			break;

		if (cmds_trig->cmds[i].cmd_id != pkt->hdr.cmd ||
		    cmds_trig->cmds[i].group_id != pkt->hdr.group_id)
			continue;

		iwl_fw_dbg_collect_trig(&mvm->fwrt, trig,
					"CMD 0x%02x.%02x received",
					pkt->hdr.group_id, pkt->hdr.cmd);
		break;
	}
}

static void iwl_mvm_rx_common(struct iwl_mvm *mvm,
			      struct iwl_rx_cmd_buffer *rxb,
			      struct iwl_rx_packet *pkt)
{
	int i;

	iwl_mvm_rx_check_trigger(mvm, pkt);

	/*
	 * Do the notification wait before RX handlers so
	 * even if the RX handler consumes the RXB we have
	 * access to it in the notification wait entry.
	 */
	iwl_notification_wait_notify(&mvm->notif_wait, pkt);

	for (i = 0; i < ARRAY_SIZE(iwl_mvm_rx_handlers); i++) {
		const struct iwl_rx_handlers *rx_h = &iwl_mvm_rx_handlers[i];
		struct iwl_async_handler_entry *entry;

		if (rx_h->cmd_id != WIDE_ID(pkt->hdr.group_id, pkt->hdr.cmd))
			continue;

		if (rx_h->context == RX_HANDLER_SYNC) {
			rx_h->fn(mvm, rxb);
			return;
		}

		entry = kzalloc(sizeof(*entry), GFP_ATOMIC);
		/* we can't do much... */
		if (!entry)
			return;

		entry->rxb._page = rxb_steal_page(rxb);
		entry->rxb._offset = rxb->_offset;
		entry->rxb._rx_page_order = rxb->_rx_page_order;
		entry->fn = rx_h->fn;
		entry->context = rx_h->context;
		spin_lock(&mvm->async_handlers_lock);
		list_add_tail(&entry->list, &mvm->async_handlers_list);
		spin_unlock(&mvm->async_handlers_lock);
		schedule_work(&mvm->async_handlers_wk);
		break;
	}
}

static void iwl_mvm_rx(struct iwl_op_mode *op_mode,
		       struct napi_struct *napi,
		       struct iwl_rx_cmd_buffer *rxb)
{
	struct iwl_rx_packet *pkt = rxb_addr(rxb);
	struct iwl_mvm *mvm = IWL_OP_MODE_GET_MVM(op_mode);
	u16 cmd = WIDE_ID(pkt->hdr.group_id, pkt->hdr.cmd);

	if (likely(cmd == WIDE_ID(LEGACY_GROUP, REPLY_RX_MPDU_CMD)))
		iwl_mvm_rx_rx_mpdu(mvm, napi, rxb);
	else if (cmd == WIDE_ID(LEGACY_GROUP, REPLY_RX_PHY_CMD))
		iwl_mvm_rx_rx_phy_cmd(mvm, rxb);
	else
		iwl_mvm_rx_common(mvm, rxb, pkt);
}

static void iwl_mvm_rx_mq(struct iwl_op_mode *op_mode,
			  struct napi_struct *napi,
			  struct iwl_rx_cmd_buffer *rxb)
{
	struct iwl_rx_packet *pkt = rxb_addr(rxb);
	struct iwl_mvm *mvm = IWL_OP_MODE_GET_MVM(op_mode);
	u16 cmd = WIDE_ID(pkt->hdr.group_id, pkt->hdr.cmd);

	if (likely(cmd == WIDE_ID(LEGACY_GROUP, REPLY_RX_MPDU_CMD)))
		iwl_mvm_rx_mpdu_mq(mvm, napi, rxb, 0);
	else if (unlikely(cmd == WIDE_ID(DATA_PATH_GROUP,
					 RX_QUEUES_NOTIFICATION)))
		iwl_mvm_rx_queue_notif(mvm, rxb, 0);
	else if (cmd == WIDE_ID(LEGACY_GROUP, FRAME_RELEASE))
		iwl_mvm_rx_frame_release(mvm, napi, rxb, 0);
	else if (cmd == WIDE_ID(DATA_PATH_GROUP, RX_NO_DATA_NOTIF))
		iwl_mvm_rx_monitor_ndp(mvm, napi, rxb, 0);
	else
		iwl_mvm_rx_common(mvm, rxb, pkt);
}

static void iwl_mvm_async_cb(struct iwl_op_mode *op_mode,
			     const struct iwl_device_cmd *cmd)
{
	struct iwl_mvm *mvm = IWL_OP_MODE_GET_MVM(op_mode);

	/*
	 * For now, we only set the CMD_WANT_ASYNC_CALLBACK for ADD_STA
	 * commands that need to block the Tx queues.
	 */
	iwl_trans_block_txq_ptrs(mvm->trans, false);
}

<<<<<<< HEAD
static void iwl_mvm_queue_state_change(struct iwl_op_mode *op_mode,
				       int hw_queue, bool start)
{
	struct iwl_mvm *mvm = IWL_OP_MODE_GET_MVM(op_mode);
	struct ieee80211_sta *sta;
	struct ieee80211_txq *txq;
	struct iwl_mvm_txq *mvmtxq;
	int i;
	unsigned long tid_bitmap;
	struct iwl_mvm_sta *mvmsta;
	u8 sta_id;

	sta_id = iwl_mvm_has_new_tx_api(mvm) ?
		mvm->tvqm_info[hw_queue].sta_id :
		mvm->queue_info[hw_queue].ra_sta_id;

=======
static int iwl_mvm_is_static_queue(struct iwl_mvm *mvm, int queue)
{
	return queue == mvm->aux_queue || queue == mvm->probe_queue ||
		queue == mvm->p2p_dev_queue || queue == mvm->snif_queue;
}

static void iwl_mvm_queue_state_change(struct iwl_op_mode *op_mode,
				       int hw_queue, bool start)
{
	struct iwl_mvm *mvm = IWL_OP_MODE_GET_MVM(op_mode);
	struct ieee80211_sta *sta;
	struct ieee80211_txq *txq;
	struct iwl_mvm_txq *mvmtxq;
	int i;
	unsigned long tid_bitmap;
	struct iwl_mvm_sta *mvmsta;
	u8 sta_id;

	sta_id = iwl_mvm_has_new_tx_api(mvm) ?
		mvm->tvqm_info[hw_queue].sta_id :
		mvm->queue_info[hw_queue].ra_sta_id;

>>>>>>> 5c0c4c85
	if (WARN_ON_ONCE(sta_id >= ARRAY_SIZE(mvm->fw_id_to_mac_id)))
		return;

	rcu_read_lock();

	sta = rcu_dereference(mvm->fw_id_to_mac_id[sta_id]);
	if (IS_ERR_OR_NULL(sta))
		goto out;
	mvmsta = iwl_mvm_sta_from_mac80211(sta);
<<<<<<< HEAD

	if (iwl_mvm_has_new_tx_api(mvm)) {
		int tid = mvm->tvqm_info[hw_queue].txq_tid;

		tid_bitmap = BIT(tid);
	} else {
		tid_bitmap = mvm->queue_info[hw_queue].tid_bitmap;
	}

	for_each_set_bit(i, &tid_bitmap, IWL_MAX_TID_COUNT + 1) {
		int tid = i;

		if (tid == IWL_MAX_TID_COUNT)
			tid = IEEE80211_NUM_TIDS;

		txq = sta->txq[tid];
		mvmtxq = iwl_mvm_txq_from_mac80211(txq);
		mvmtxq->stopped = !start;

		if (start && mvmsta->sta_state != IEEE80211_STA_NOTEXIST)
			iwl_mvm_mac_itxq_xmit(mvm->hw, txq);
	}

=======

	if (iwl_mvm_is_static_queue(mvm, hw_queue)) {
		if (!start)
			ieee80211_stop_queues(mvm->hw);
		else if (mvmsta->sta_state != IEEE80211_STA_NOTEXIST)
			ieee80211_wake_queues(mvm->hw);

		goto out;
	}

	if (iwl_mvm_has_new_tx_api(mvm)) {
		int tid = mvm->tvqm_info[hw_queue].txq_tid;

		tid_bitmap = BIT(tid);
	} else {
		tid_bitmap = mvm->queue_info[hw_queue].tid_bitmap;
	}

	for_each_set_bit(i, &tid_bitmap, IWL_MAX_TID_COUNT + 1) {
		int tid = i;

		if (tid == IWL_MAX_TID_COUNT)
			tid = IEEE80211_NUM_TIDS;

		txq = sta->txq[tid];
		mvmtxq = iwl_mvm_txq_from_mac80211(txq);
		mvmtxq->stopped = !start;

		if (start && mvmsta->sta_state != IEEE80211_STA_NOTEXIST)
			iwl_mvm_mac_itxq_xmit(mvm->hw, txq);
	}

>>>>>>> 5c0c4c85
out:
	rcu_read_unlock();
}

static void iwl_mvm_stop_sw_queue(struct iwl_op_mode *op_mode, int hw_queue)
{
	iwl_mvm_queue_state_change(op_mode, hw_queue, false);
}

static void iwl_mvm_wake_sw_queue(struct iwl_op_mode *op_mode, int hw_queue)
{
	iwl_mvm_queue_state_change(op_mode, hw_queue, true);
}

static void iwl_mvm_set_rfkill_state(struct iwl_mvm *mvm)
{
	bool state = iwl_mvm_is_radio_killed(mvm);

	if (state)
		wake_up(&mvm->rx_sync_waitq);

	wiphy_rfkill_set_hw_state(mvm->hw->wiphy, state);
}

void iwl_mvm_set_hw_ctkill_state(struct iwl_mvm *mvm, bool state)
{
	if (state)
		set_bit(IWL_MVM_STATUS_HW_CTKILL, &mvm->status);
	else
		clear_bit(IWL_MVM_STATUS_HW_CTKILL, &mvm->status);

	iwl_mvm_set_rfkill_state(mvm);
}

static bool iwl_mvm_set_hw_rfkill_state(struct iwl_op_mode *op_mode, bool state)
{
	struct iwl_mvm *mvm = IWL_OP_MODE_GET_MVM(op_mode);
	bool calibrating = READ_ONCE(mvm->calibrating);

	if (state)
		set_bit(IWL_MVM_STATUS_HW_RFKILL, &mvm->status);
	else
		clear_bit(IWL_MVM_STATUS_HW_RFKILL, &mvm->status);

	iwl_mvm_set_rfkill_state(mvm);

	/* iwl_run_init_mvm_ucode is waiting for results, abort it */
	if (calibrating)
		iwl_abort_notification_waits(&mvm->notif_wait);

	/*
	 * Stop the device if we run OPERATIONAL firmware or if we are in the
	 * middle of the calibrations.
	 */
	return state && (mvm->fwrt.cur_fw_img != IWL_UCODE_INIT || calibrating);
}

static void iwl_mvm_free_skb(struct iwl_op_mode *op_mode, struct sk_buff *skb)
{
	struct iwl_mvm *mvm = IWL_OP_MODE_GET_MVM(op_mode);
	struct ieee80211_tx_info *info;

	info = IEEE80211_SKB_CB(skb);
	iwl_trans_free_tx_cmd(mvm->trans, info->driver_data[1]);
	ieee80211_free_txskb(mvm->hw, skb);
}

struct iwl_mvm_reprobe {
	struct device *dev;
	struct work_struct work;
};

static void iwl_mvm_reprobe_wk(struct work_struct *wk)
{
	struct iwl_mvm_reprobe *reprobe;

	reprobe = container_of(wk, struct iwl_mvm_reprobe, work);
	if (device_reprobe(reprobe->dev))
		dev_err(reprobe->dev, "reprobe failed!\n");
	kfree(reprobe);
	module_put(THIS_MODULE);
}

void iwl_mvm_nic_restart(struct iwl_mvm *mvm, bool fw_error)
{
	iwl_abort_notification_waits(&mvm->notif_wait);

	/*
	 * This is a bit racy, but worst case we tell mac80211 about
	 * a stopped/aborted scan when that was already done which
	 * is not a problem. It is necessary to abort any os scan
	 * here because mac80211 requires having the scan cleared
	 * before restarting.
	 * We'll reset the scan_status to NONE in restart cleanup in
	 * the next start() call from mac80211. If restart isn't called
	 * (no fw restart) scan status will stay busy.
	 */
	iwl_mvm_report_scan_aborted(mvm);

	/*
	 * If we're restarting already, don't cycle restarts.
	 * If INIT fw asserted, it will likely fail again.
	 * If WoWLAN fw asserted, don't restart either, mac80211
	 * can't recover this since we're already half suspended.
	 */
	if (!mvm->fw_restart && fw_error) {
		iwl_fw_dbg_collect_desc(&mvm->fwrt, &iwl_dump_desc_assert,
					false, 0);
	} else if (test_bit(IWL_MVM_STATUS_IN_HW_RESTART, &mvm->status)) {
		struct iwl_mvm_reprobe *reprobe;

		IWL_ERR(mvm,
			"Firmware error during reconfiguration - reprobe!\n");

		/*
		 * get a module reference to avoid doing this while unloading
		 * anyway and to avoid scheduling a work with code that's
		 * being removed.
		 */
		if (!try_module_get(THIS_MODULE)) {
			IWL_ERR(mvm, "Module is being unloaded - abort\n");
			return;
		}

		reprobe = kzalloc(sizeof(*reprobe), GFP_ATOMIC);
		if (!reprobe) {
			module_put(THIS_MODULE);
			return;
		}
		reprobe->dev = mvm->trans->dev;
		INIT_WORK(&reprobe->work, iwl_mvm_reprobe_wk);
		schedule_work(&reprobe->work);
	} else if (test_bit(IWL_MVM_STATUS_HW_RESTART_REQUESTED,
			    &mvm->status)) {
		IWL_ERR(mvm, "HW restart already requested, but not started\n");
	} else if (mvm->fwrt.cur_fw_img == IWL_UCODE_REGULAR &&
		   mvm->hw_registered &&
		   !test_bit(STATUS_TRANS_DEAD, &mvm->trans->status)) {
		/* don't let the transport/FW power down */
		iwl_mvm_ref(mvm, IWL_MVM_REF_UCODE_DOWN);

		if (mvm->fw->ucode_capa.error_log_size) {
			u32 src_size = mvm->fw->ucode_capa.error_log_size;
			u32 src_addr = mvm->fw->ucode_capa.error_log_addr;
			u8 *recover_buf = kzalloc(src_size, GFP_ATOMIC);

			if (recover_buf) {
				mvm->error_recovery_buf = recover_buf;
				iwl_trans_read_mem_bytes(mvm->trans,
							 src_addr,
							 recover_buf,
							 src_size);
			}
		}

		if (fw_error && mvm->fw_restart > 0)
			mvm->fw_restart--;
		set_bit(IWL_MVM_STATUS_HW_RESTART_REQUESTED, &mvm->status);
		ieee80211_restart_hw(mvm->hw);
	}
}

static void iwl_mvm_nic_error(struct iwl_op_mode *op_mode)
{
	struct iwl_mvm *mvm = IWL_OP_MODE_GET_MVM(op_mode);

	if (!test_bit(STATUS_TRANS_DEAD, &mvm->trans->status))
		iwl_mvm_dump_nic_error_log(mvm);

	iwl_mvm_nic_restart(mvm, true);
}

static void iwl_mvm_cmd_queue_full(struct iwl_op_mode *op_mode)
{
	struct iwl_mvm *mvm = IWL_OP_MODE_GET_MVM(op_mode);

	WARN_ON(1);
	iwl_mvm_nic_restart(mvm, true);
}

#ifdef CONFIG_PM
struct iwl_d0i3_iter_data {
	struct iwl_mvm *mvm;
	struct ieee80211_vif *connected_vif;
	u8 ap_sta_id;
	u8 vif_count;
	u8 offloading_tid;
	bool disable_offloading;
};

static bool iwl_mvm_disallow_offloading(struct iwl_mvm *mvm,
					struct ieee80211_vif *vif,
					struct iwl_d0i3_iter_data *iter_data)
{
	struct iwl_mvm_vif *mvmvif = iwl_mvm_vif_from_mac80211(vif);
	struct iwl_mvm_sta *mvmsta;
	u32 available_tids = 0;
	u8 tid;

	if (WARN_ON(vif->type != NL80211_IFTYPE_STATION ||
		    mvmvif->ap_sta_id == IWL_MVM_INVALID_STA))
		return false;

	mvmsta = iwl_mvm_sta_from_staid_rcu(mvm, mvmvif->ap_sta_id);
	if (!mvmsta)
		return false;

	spin_lock_bh(&mvmsta->lock);
	for (tid = 0; tid < IWL_MAX_TID_COUNT; tid++) {
		struct iwl_mvm_tid_data *tid_data = &mvmsta->tid_data[tid];

		/*
		 * in case of pending tx packets, don't use this tid
		 * for offloading in order to prevent reuse of the same
		 * qos seq counters.
		 */
		if (iwl_mvm_tid_queued(mvm, tid_data))
			continue;

		if (tid_data->state != IWL_AGG_OFF)
			continue;

		available_tids |= BIT(tid);
	}
	spin_unlock_bh(&mvmsta->lock);

	/*
	 * disallow protocol offloading if we have no available tid
	 * (with no pending frames and no active aggregation,
	 * as we don't handle "holes" properly - the scheduler needs the
	 * frame's seq number and TFD index to match)
	 */
	if (!available_tids)
		return true;

	/* for simplicity, just use the first available tid */
	iter_data->offloading_tid = ffs(available_tids) - 1;
	return false;
}

static void iwl_mvm_enter_d0i3_iterator(void *_data, u8 *mac,
					struct ieee80211_vif *vif)
{
	struct iwl_d0i3_iter_data *data = _data;
	struct iwl_mvm *mvm = data->mvm;
	struct iwl_mvm_vif *mvmvif = iwl_mvm_vif_from_mac80211(vif);
	u32 flags = CMD_ASYNC | CMD_HIGH_PRIO | CMD_SEND_IN_IDLE;

	IWL_DEBUG_RPM(mvm, "entering D0i3 - vif %pM\n", vif->addr);
	if (vif->type != NL80211_IFTYPE_STATION ||
	    !vif->bss_conf.assoc)
		return;

	/*
	 * in case of pending tx packets or active aggregations,
	 * avoid offloading features in order to prevent reuse of
	 * the same qos seq counters.
	 */
	if (iwl_mvm_disallow_offloading(mvm, vif, data))
		data->disable_offloading = true;

	iwl_mvm_update_d0i3_power_mode(mvm, vif, true, flags);
	iwl_mvm_send_proto_offload(mvm, vif, data->disable_offloading,
				   false, flags);

	/*
	 * on init/association, mvm already configures POWER_TABLE_CMD
	 * and REPLY_MCAST_FILTER_CMD, so currently don't
	 * reconfigure them (we might want to use different
	 * params later on, though).
	 */
	data->ap_sta_id = mvmvif->ap_sta_id;
	data->vif_count++;

	/*
	 * no new commands can be sent at this stage, so it's safe
	 * to save the vif pointer during d0i3 entrance.
	 */
	data->connected_vif = vif;
}

static void iwl_mvm_set_wowlan_data(struct iwl_mvm *mvm,
				    struct iwl_wowlan_config_cmd *cmd,
				    struct iwl_d0i3_iter_data *iter_data)
{
	struct ieee80211_sta *ap_sta;
	struct iwl_mvm_sta *mvm_ap_sta;

	if (iter_data->ap_sta_id == IWL_MVM_INVALID_STA)
		return;

	rcu_read_lock();

	ap_sta = rcu_dereference(mvm->fw_id_to_mac_id[iter_data->ap_sta_id]);
	if (IS_ERR_OR_NULL(ap_sta))
		goto out;

	mvm_ap_sta = iwl_mvm_sta_from_mac80211(ap_sta);
	cmd->is_11n_connection = ap_sta->ht_cap.ht_supported;
	cmd->offloading_tid = iter_data->offloading_tid;
	cmd->flags = ENABLE_L3_FILTERING | ENABLE_NBNS_FILTERING |
		ENABLE_DHCP_FILTERING | ENABLE_STORE_BEACON;
	/*
	 * The d0i3 uCode takes care of the nonqos counters,
	 * so configure only the qos seq ones.
	 */
	iwl_mvm_set_wowlan_qos_seq(mvm_ap_sta, cmd);
out:
	rcu_read_unlock();
}

int iwl_mvm_enter_d0i3(struct iwl_op_mode *op_mode)
{
	struct iwl_mvm *mvm = IWL_OP_MODE_GET_MVM(op_mode);
	u32 flags = CMD_ASYNC | CMD_HIGH_PRIO | CMD_SEND_IN_IDLE;
	int ret;
	struct iwl_d0i3_iter_data d0i3_iter_data = {
		.mvm = mvm,
	};
	struct iwl_wowlan_config_cmd wowlan_config_cmd = {
		.wakeup_filter = cpu_to_le32(IWL_WOWLAN_WAKEUP_RX_FRAME |
					     IWL_WOWLAN_WAKEUP_BEACON_MISS |
					     IWL_WOWLAN_WAKEUP_LINK_CHANGE),
	};
	struct iwl_d3_manager_config d3_cfg_cmd = {
		.min_sleep_time = cpu_to_le32(1000),
		.wakeup_flags = cpu_to_le32(IWL_WAKEUP_D3_CONFIG_FW_ERROR),
	};

	IWL_DEBUG_RPM(mvm, "MVM entering D0i3\n");

	if (WARN_ON_ONCE(mvm->fwrt.cur_fw_img != IWL_UCODE_REGULAR))
		return -EINVAL;

	set_bit(IWL_MVM_STATUS_IN_D0I3, &mvm->status);

	/*
	 * iwl_mvm_ref_sync takes a reference before checking the flag.
	 * so by checking there is no held reference we prevent a state
	 * in which iwl_mvm_ref_sync continues successfully while we
	 * configure the firmware to enter d0i3
	 */
	if (iwl_mvm_ref_taken(mvm)) {
		IWL_DEBUG_RPM(mvm->trans, "abort d0i3 due to taken ref\n");
		clear_bit(IWL_MVM_STATUS_IN_D0I3, &mvm->status);
		wake_up(&mvm->d0i3_exit_waitq);
		return 1;
	}

	ieee80211_iterate_active_interfaces_atomic(mvm->hw,
						   IEEE80211_IFACE_ITER_NORMAL,
						   iwl_mvm_enter_d0i3_iterator,
						   &d0i3_iter_data);
	if (d0i3_iter_data.vif_count == 1) {
		mvm->d0i3_ap_sta_id = d0i3_iter_data.ap_sta_id;
		mvm->d0i3_offloading = !d0i3_iter_data.disable_offloading;
	} else {
		WARN_ON_ONCE(d0i3_iter_data.vif_count > 1);
		mvm->d0i3_ap_sta_id = IWL_MVM_INVALID_STA;
		mvm->d0i3_offloading = false;
	}

	iwl_mvm_pause_tcm(mvm, true);
	/* make sure we have no running tx while configuring the seqno */
	synchronize_net();

	/* Flush the hw queues, in case something got queued during entry */
	/* TODO new tx api */
	if (iwl_mvm_has_new_tx_api(mvm)) {
		WARN_ONCE(1, "d0i3: Need to implement flush TX queue\n");
	} else {
		ret = iwl_mvm_flush_tx_path(mvm, iwl_mvm_flushable_queues(mvm),
					    flags);
		if (ret)
			return ret;
	}

	/* configure wowlan configuration only if needed */
	if (mvm->d0i3_ap_sta_id != IWL_MVM_INVALID_STA) {
		/* wake on beacons only if beacon storing isn't supported */
		if (!fw_has_capa(&mvm->fw->ucode_capa,
				 IWL_UCODE_TLV_CAPA_BEACON_STORING))
			wowlan_config_cmd.wakeup_filter |=
				cpu_to_le32(IWL_WOWLAN_WAKEUP_BCN_FILTERING);

		iwl_mvm_wowlan_config_key_params(mvm,
						 d0i3_iter_data.connected_vif,
						 true, flags);

		iwl_mvm_set_wowlan_data(mvm, &wowlan_config_cmd,
					&d0i3_iter_data);

		ret = iwl_mvm_send_cmd_pdu(mvm, WOWLAN_CONFIGURATION, flags,
					   sizeof(wowlan_config_cmd),
					   &wowlan_config_cmd);
		if (ret)
			return ret;
	}

	return iwl_mvm_send_cmd_pdu(mvm, D3_CONFIG_CMD,
				    flags | CMD_MAKE_TRANS_IDLE,
				    sizeof(d3_cfg_cmd), &d3_cfg_cmd);
}

static void iwl_mvm_exit_d0i3_iterator(void *_data, u8 *mac,
				       struct ieee80211_vif *vif)
{
	struct iwl_mvm *mvm = _data;
	u32 flags = CMD_ASYNC | CMD_HIGH_PRIO;

	IWL_DEBUG_RPM(mvm, "exiting D0i3 - vif %pM\n", vif->addr);
	if (vif->type != NL80211_IFTYPE_STATION ||
	    !vif->bss_conf.assoc)
		return;

	iwl_mvm_update_d0i3_power_mode(mvm, vif, false, flags);
}

struct iwl_mvm_d0i3_exit_work_iter_data {
	struct iwl_mvm *mvm;
	struct iwl_wowlan_status *status;
	u32 wakeup_reasons;
};

static void iwl_mvm_d0i3_exit_work_iter(void *_data, u8 *mac,
					struct ieee80211_vif *vif)
{
	struct iwl_mvm_d0i3_exit_work_iter_data *data = _data;
	struct iwl_mvm_vif *mvmvif = iwl_mvm_vif_from_mac80211(vif);
	u32 reasons = data->wakeup_reasons;

	/* consider only the relevant station interface */
	if (vif->type != NL80211_IFTYPE_STATION || !vif->bss_conf.assoc ||
	    data->mvm->d0i3_ap_sta_id != mvmvif->ap_sta_id)
		return;

	if (reasons & IWL_WOWLAN_WAKEUP_BY_DISCONNECTION_ON_DEAUTH)
		iwl_mvm_connection_loss(data->mvm, vif, "D0i3");
	else if (reasons & IWL_WOWLAN_WAKEUP_BY_DISCONNECTION_ON_MISSED_BEACON)
		ieee80211_beacon_loss(vif);
	else
		iwl_mvm_d0i3_update_keys(data->mvm, vif, data->status);
}

void iwl_mvm_d0i3_enable_tx(struct iwl_mvm *mvm, __le16 *qos_seq)
{
	struct ieee80211_sta *sta = NULL;
	struct iwl_mvm_sta *mvm_ap_sta;
	int i;
	bool wake_queues = false;

	lockdep_assert_held(&mvm->mutex);

	spin_lock_bh(&mvm->d0i3_tx_lock);

	if (mvm->d0i3_ap_sta_id == IWL_MVM_INVALID_STA)
		goto out;

	IWL_DEBUG_RPM(mvm, "re-enqueue packets\n");

	/* get the sta in order to update seq numbers and re-enqueue skbs */
	sta = rcu_dereference_protected(
			mvm->fw_id_to_mac_id[mvm->d0i3_ap_sta_id],
			lockdep_is_held(&mvm->mutex));

	if (IS_ERR_OR_NULL(sta)) {
		sta = NULL;
		goto out;
	}

	if (mvm->d0i3_offloading && qos_seq) {
		/* update qos seq numbers if offloading was enabled */
		mvm_ap_sta = iwl_mvm_sta_from_mac80211(sta);
		for (i = 0; i < IWL_MAX_TID_COUNT; i++) {
			u16 seq = le16_to_cpu(qos_seq[i]);
			/* firmware stores last-used one, we store next one */
			seq += 0x10;
			mvm_ap_sta->tid_data[i].seq_number = seq;
		}
	}
out:
	/* re-enqueue (or drop) all packets */
	while (!skb_queue_empty(&mvm->d0i3_tx)) {
		struct sk_buff *skb = __skb_dequeue(&mvm->d0i3_tx);

		if (!sta || iwl_mvm_tx_skb(mvm, skb, sta))
			ieee80211_free_txskb(mvm->hw, skb);

		/* if the skb_queue is not empty, we need to wake queues */
		wake_queues = true;
	}
	clear_bit(IWL_MVM_STATUS_IN_D0I3, &mvm->status);
	wake_up(&mvm->d0i3_exit_waitq);
	mvm->d0i3_ap_sta_id = IWL_MVM_INVALID_STA;
	if (wake_queues)
		ieee80211_wake_queues(mvm->hw);

	spin_unlock_bh(&mvm->d0i3_tx_lock);
}

static void iwl_mvm_d0i3_exit_work(struct work_struct *wk)
{
	struct iwl_mvm *mvm = container_of(wk, struct iwl_mvm, d0i3_exit_work);
	struct iwl_mvm_d0i3_exit_work_iter_data iter_data = {
		.mvm = mvm,
	};

	struct iwl_wowlan_status *status;
	u32 wakeup_reasons = 0;
	__le16 *qos_seq = NULL;

	mutex_lock(&mvm->mutex);

	status = iwl_mvm_send_wowlan_get_status(mvm);
	if (IS_ERR_OR_NULL(status)) {
		/* set to NULL so we don't need to check before kfree'ing */
		status = NULL;
		goto out;
	}

	wakeup_reasons = le32_to_cpu(status->wakeup_reasons);
	qos_seq = status->qos_seq_ctr;

	IWL_DEBUG_RPM(mvm, "wakeup reasons: 0x%x\n", wakeup_reasons);

	iter_data.wakeup_reasons = wakeup_reasons;
	iter_data.status = status;
	ieee80211_iterate_active_interfaces(mvm->hw,
					    IEEE80211_IFACE_ITER_NORMAL,
					    iwl_mvm_d0i3_exit_work_iter,
					    &iter_data);
out:
	iwl_mvm_d0i3_enable_tx(mvm, qos_seq);

	IWL_DEBUG_INFO(mvm, "d0i3 exit completed (wakeup reasons: 0x%x)\n",
		       wakeup_reasons);

	/* qos_seq might point inside resp_pkt, so free it only now */
	kfree(status);

	/* the FW might have updated the regdomain */
	iwl_mvm_update_changed_regdom(mvm);

	iwl_mvm_resume_tcm(mvm);
	iwl_mvm_unref(mvm, IWL_MVM_REF_EXIT_WORK);
	mutex_unlock(&mvm->mutex);
}

int _iwl_mvm_exit_d0i3(struct iwl_mvm *mvm)
{
	u32 flags = CMD_ASYNC | CMD_HIGH_PRIO | CMD_SEND_IN_IDLE |
		    CMD_WAKE_UP_TRANS;
	int ret;

	IWL_DEBUG_RPM(mvm, "MVM exiting D0i3\n");

	if (WARN_ON_ONCE(mvm->fwrt.cur_fw_img != IWL_UCODE_REGULAR))
		return -EINVAL;

	mutex_lock(&mvm->d0i3_suspend_mutex);
	if (test_bit(D0I3_DEFER_WAKEUP, &mvm->d0i3_suspend_flags)) {
		IWL_DEBUG_RPM(mvm, "Deferring d0i3 exit until resume\n");
		__set_bit(D0I3_PENDING_WAKEUP, &mvm->d0i3_suspend_flags);
		mutex_unlock(&mvm->d0i3_suspend_mutex);
		return 0;
	}
	mutex_unlock(&mvm->d0i3_suspend_mutex);

	ret = iwl_mvm_send_cmd_pdu(mvm, D0I3_END_CMD, flags, 0, NULL);
	if (ret)
		goto out;

	ieee80211_iterate_active_interfaces_atomic(mvm->hw,
						   IEEE80211_IFACE_ITER_NORMAL,
						   iwl_mvm_exit_d0i3_iterator,
						   mvm);
out:
	schedule_work(&mvm->d0i3_exit_work);
	return ret;
}

int iwl_mvm_exit_d0i3(struct iwl_op_mode *op_mode)
{
	struct iwl_mvm *mvm = IWL_OP_MODE_GET_MVM(op_mode);

	iwl_mvm_ref(mvm, IWL_MVM_REF_EXIT_WORK);
	return _iwl_mvm_exit_d0i3(mvm);
}

#define IWL_MVM_D0I3_OPS					\
	.enter_d0i3 = iwl_mvm_enter_d0i3,			\
	.exit_d0i3 = iwl_mvm_exit_d0i3,
#else /* CONFIG_PM */
#define IWL_MVM_D0I3_OPS
#endif /* CONFIG_PM */

#define IWL_MVM_COMMON_OPS					\
	/* these could be differentiated */			\
	.async_cb = iwl_mvm_async_cb,				\
	.queue_full = iwl_mvm_stop_sw_queue,			\
	.queue_not_full = iwl_mvm_wake_sw_queue,		\
	.hw_rf_kill = iwl_mvm_set_hw_rfkill_state,		\
	.free_skb = iwl_mvm_free_skb,				\
	.nic_error = iwl_mvm_nic_error,				\
	.cmd_queue_full = iwl_mvm_cmd_queue_full,		\
	.nic_config = iwl_mvm_nic_config,			\
	IWL_MVM_D0I3_OPS					\
	/* as we only register one, these MUST be common! */	\
	.start = iwl_op_mode_mvm_start,				\
	.stop = iwl_op_mode_mvm_stop

static const struct iwl_op_mode_ops iwl_mvm_ops = {
	IWL_MVM_COMMON_OPS,
	.rx = iwl_mvm_rx,
};

static void iwl_mvm_rx_mq_rss(struct iwl_op_mode *op_mode,
			      struct napi_struct *napi,
			      struct iwl_rx_cmd_buffer *rxb,
			      unsigned int queue)
{
	struct iwl_mvm *mvm = IWL_OP_MODE_GET_MVM(op_mode);
	struct iwl_rx_packet *pkt = rxb_addr(rxb);
	u16 cmd = WIDE_ID(pkt->hdr.group_id, pkt->hdr.cmd);

	if (unlikely(cmd == WIDE_ID(LEGACY_GROUP, FRAME_RELEASE)))
		iwl_mvm_rx_frame_release(mvm, napi, rxb, queue);
	else if (unlikely(cmd == WIDE_ID(DATA_PATH_GROUP,
					 RX_QUEUES_NOTIFICATION)))
		iwl_mvm_rx_queue_notif(mvm, rxb, queue);
	else if (likely(cmd == WIDE_ID(LEGACY_GROUP, REPLY_RX_MPDU_CMD)))
		iwl_mvm_rx_mpdu_mq(mvm, napi, rxb, queue);
}

static const struct iwl_op_mode_ops iwl_mvm_ops_mq = {
	IWL_MVM_COMMON_OPS,
	.rx = iwl_mvm_rx_mq,
	.rx_rss = iwl_mvm_rx_mq_rss,
};<|MERGE_RESOLUTION|>--- conflicted
+++ resolved
@@ -300,8 +300,6 @@
 		   RX_HANDLER_ASYNC_LOCKED),
 	RX_HANDLER(MFUART_LOAD_NOTIFICATION, iwl_mvm_rx_mfuart_notif,
 		   RX_HANDLER_SYNC),
-<<<<<<< HEAD
-=======
 	RX_HANDLER_GRP(LOCATION_GROUP, TOF_RESPONDER_STATS,
 		       iwl_mvm_ftm_responder_stats, RX_HANDLER_ASYNC_LOCKED),
 
@@ -310,7 +308,6 @@
 	RX_HANDLER_GRP(LOCATION_GROUP, TOF_LC_NOTIF,
 		       iwl_mvm_ftm_lc_notif, RX_HANDLER_ASYNC_LOCKED),
 
->>>>>>> 5c0c4c85
 	RX_HANDLER_GRP(DEBUG_GROUP, MFU_ASSERT_DUMP_NTF,
 		       iwl_mvm_mfu_assert_dump_notif, RX_HANDLER_SYNC),
 	RX_HANDLER_GRP(PROT_OFFLOAD_GROUP, STORED_BEACON_NTF,
@@ -457,10 +454,7 @@
 	HCMD_NAME(TRIGGER_RX_QUEUES_NOTIF_CMD),
 	HCMD_NAME(STA_HE_CTXT_CMD),
 	HCMD_NAME(RFH_QUEUE_CONFIG_CMD),
-<<<<<<< HEAD
-=======
 	HCMD_NAME(TLC_MNG_CONFIG_CMD),
->>>>>>> 5c0c4c85
 	HCMD_NAME(CHEST_COLLECTOR_FILTER_CONFIG_CMD),
 	HCMD_NAME(STA_PM_NOTIF),
 	HCMD_NAME(MU_GROUP_MGMT_NOTIF),
@@ -1128,7 +1122,12 @@
 	iwl_trans_block_txq_ptrs(mvm->trans, false);
 }
 
-<<<<<<< HEAD
+static int iwl_mvm_is_static_queue(struct iwl_mvm *mvm, int queue)
+{
+	return queue == mvm->aux_queue || queue == mvm->probe_queue ||
+		queue == mvm->p2p_dev_queue || queue == mvm->snif_queue;
+}
+
 static void iwl_mvm_queue_state_change(struct iwl_op_mode *op_mode,
 				       int hw_queue, bool start)
 {
@@ -1145,30 +1144,6 @@
 		mvm->tvqm_info[hw_queue].sta_id :
 		mvm->queue_info[hw_queue].ra_sta_id;
 
-=======
-static int iwl_mvm_is_static_queue(struct iwl_mvm *mvm, int queue)
-{
-	return queue == mvm->aux_queue || queue == mvm->probe_queue ||
-		queue == mvm->p2p_dev_queue || queue == mvm->snif_queue;
-}
-
-static void iwl_mvm_queue_state_change(struct iwl_op_mode *op_mode,
-				       int hw_queue, bool start)
-{
-	struct iwl_mvm *mvm = IWL_OP_MODE_GET_MVM(op_mode);
-	struct ieee80211_sta *sta;
-	struct ieee80211_txq *txq;
-	struct iwl_mvm_txq *mvmtxq;
-	int i;
-	unsigned long tid_bitmap;
-	struct iwl_mvm_sta *mvmsta;
-	u8 sta_id;
-
-	sta_id = iwl_mvm_has_new_tx_api(mvm) ?
-		mvm->tvqm_info[hw_queue].sta_id :
-		mvm->queue_info[hw_queue].ra_sta_id;
-
->>>>>>> 5c0c4c85
 	if (WARN_ON_ONCE(sta_id >= ARRAY_SIZE(mvm->fw_id_to_mac_id)))
 		return;
 
@@ -1178,31 +1153,6 @@
 	if (IS_ERR_OR_NULL(sta))
 		goto out;
 	mvmsta = iwl_mvm_sta_from_mac80211(sta);
-<<<<<<< HEAD
-
-	if (iwl_mvm_has_new_tx_api(mvm)) {
-		int tid = mvm->tvqm_info[hw_queue].txq_tid;
-
-		tid_bitmap = BIT(tid);
-	} else {
-		tid_bitmap = mvm->queue_info[hw_queue].tid_bitmap;
-	}
-
-	for_each_set_bit(i, &tid_bitmap, IWL_MAX_TID_COUNT + 1) {
-		int tid = i;
-
-		if (tid == IWL_MAX_TID_COUNT)
-			tid = IEEE80211_NUM_TIDS;
-
-		txq = sta->txq[tid];
-		mvmtxq = iwl_mvm_txq_from_mac80211(txq);
-		mvmtxq->stopped = !start;
-
-		if (start && mvmsta->sta_state != IEEE80211_STA_NOTEXIST)
-			iwl_mvm_mac_itxq_xmit(mvm->hw, txq);
-	}
-
-=======
 
 	if (iwl_mvm_is_static_queue(mvm, hw_queue)) {
 		if (!start)
@@ -1235,7 +1185,6 @@
 			iwl_mvm_mac_itxq_xmit(mvm->hw, txq);
 	}
 
->>>>>>> 5c0c4c85
 out:
 	rcu_read_unlock();
 }
