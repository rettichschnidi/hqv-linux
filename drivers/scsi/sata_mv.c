/*
 * sata_mv.c - Marvell SATA support
 *
 * Copyright 2005: EMC Corporation, all rights reserved.
 * Copyright 2005 Red Hat, Inc.  All rights reserved.
 *
 * Please ALWAYS copy linux-ide@vger.kernel.org on emails.
 *
 * This program is free software; you can redistribute it and/or modify
 * it under the terms of the GNU General Public License as published by
 * the Free Software Foundation; version 2 of the License.
 *
 * This program is distributed in the hope that it will be useful,
 * but WITHOUT ANY WARRANTY; without even the implied warranty of
 * MERCHANTABILITY or FITNESS FOR A PARTICULAR PURPOSE.  See the
 * GNU General Public License for more details.
 *
 * You should have received a copy of the GNU General Public License
 * along with this program; if not, write to the Free Software
 * Foundation, Inc., 59 Temple Place, Suite 330, Boston, MA  02111-1307  USA
 *
 */

#include <linux/kernel.h>
#include <linux/module.h>
#include <linux/pci.h>
#include <linux/init.h>
#include <linux/blkdev.h>
#include <linux/delay.h>
#include <linux/interrupt.h>
#include <linux/sched.h>
#include <linux/dma-mapping.h>
#include <linux/device.h>
#include <scsi/scsi_host.h>
#include <scsi/scsi_cmnd.h>
#include <linux/libata.h>
#include <asm/io.h>

#define DRV_NAME	"sata_mv"
#define DRV_VERSION	"0.5"

enum {
	/* BAR's are enumerated in terms of pci_resource_start() terms */
	MV_PRIMARY_BAR		= 0,	/* offset 0x10: memory space */
	MV_IO_BAR		= 2,	/* offset 0x18: IO space */
	MV_MISC_BAR		= 3,	/* offset 0x1c: FLASH, NVRAM, SRAM */

	MV_MAJOR_REG_AREA_SZ	= 0x10000,	/* 64KB */
	MV_MINOR_REG_AREA_SZ	= 0x2000,	/* 8KB */

	MV_PCI_REG_BASE		= 0,
	MV_IRQ_COAL_REG_BASE	= 0x18000,	/* 6xxx part only */
	MV_SATAHC0_REG_BASE	= 0x20000,
	MV_FLASH_CTL		= 0x1046c,
	MV_GPIO_PORT_CTL	= 0x104f0,
	MV_RESET_CFG		= 0x180d8,

	MV_PCI_REG_SZ		= MV_MAJOR_REG_AREA_SZ,
	MV_SATAHC_REG_SZ	= MV_MAJOR_REG_AREA_SZ,
	MV_SATAHC_ARBTR_REG_SZ	= MV_MINOR_REG_AREA_SZ,		/* arbiter */
	MV_PORT_REG_SZ		= MV_MINOR_REG_AREA_SZ,

	MV_USE_Q_DEPTH		= ATA_DEF_QUEUE,

	MV_MAX_Q_DEPTH		= 32,
	MV_MAX_Q_DEPTH_MASK	= MV_MAX_Q_DEPTH - 1,

	/* CRQB needs alignment on a 1KB boundary. Size == 1KB
	 * CRPB needs alignment on a 256B boundary. Size == 256B
	 * SG count of 176 leads to MV_PORT_PRIV_DMA_SZ == 4KB
	 * ePRD (SG) entries need alignment on a 16B boundary. Size == 16B
	 */
	MV_CRQB_Q_SZ		= (32 * MV_MAX_Q_DEPTH),
	MV_CRPB_Q_SZ		= (8 * MV_MAX_Q_DEPTH),
	MV_MAX_SG_CT		= 176,
	MV_SG_TBL_SZ		= (16 * MV_MAX_SG_CT),
	MV_PORT_PRIV_DMA_SZ	= (MV_CRQB_Q_SZ + MV_CRPB_Q_SZ + MV_SG_TBL_SZ),

	MV_PORTS_PER_HC		= 4,
	/* == (port / MV_PORTS_PER_HC) to determine HC from 0-7 port */
	MV_PORT_HC_SHIFT	= 2,
	/* == (port % MV_PORTS_PER_HC) to determine hard port from 0-7 port */
	MV_PORT_MASK		= 3,

	/* Host Flags */
	MV_FLAG_DUAL_HC		= (1 << 30),  /* two SATA Host Controllers */
	MV_FLAG_IRQ_COALESCE	= (1 << 29),  /* IRQ coalescing capability */
	MV_COMMON_FLAGS		= (ATA_FLAG_SATA | ATA_FLAG_NO_LEGACY |
				   ATA_FLAG_SATA_RESET | ATA_FLAG_MMIO |
				   ATA_FLAG_PIO_POLLING),
	MV_6XXX_FLAGS		= MV_FLAG_IRQ_COALESCE,

	CRQB_FLAG_READ		= (1 << 0),
	CRQB_TAG_SHIFT		= 1,
	CRQB_CMD_ADDR_SHIFT	= 8,
	CRQB_CMD_CS		= (0x2 << 11),
	CRQB_CMD_LAST		= (1 << 15),

	CRPB_FLAG_STATUS_SHIFT	= 8,

	EPRD_FLAG_END_OF_TBL	= (1 << 31),

	/* PCI interface registers */

	PCI_COMMAND_OFS		= 0xc00,

	PCI_MAIN_CMD_STS_OFS	= 0xd30,
	STOP_PCI_MASTER		= (1 << 2),
	PCI_MASTER_EMPTY	= (1 << 3),
	GLOB_SFT_RST		= (1 << 4),

	MV_PCI_MODE		= 0xd00,
	MV_PCI_EXP_ROM_BAR_CTL	= 0xd2c,
	MV_PCI_DISC_TIMER	= 0xd04,
	MV_PCI_MSI_TRIGGER	= 0xc38,
	MV_PCI_SERR_MASK	= 0xc28,
	MV_PCI_XBAR_TMOUT	= 0x1d04,
	MV_PCI_ERR_LOW_ADDRESS	= 0x1d40,
	MV_PCI_ERR_HIGH_ADDRESS	= 0x1d44,
	MV_PCI_ERR_ATTRIBUTE	= 0x1d48,
	MV_PCI_ERR_COMMAND	= 0x1d50,

	PCI_IRQ_CAUSE_OFS		= 0x1d58,
	PCI_IRQ_MASK_OFS		= 0x1d5c,
	PCI_UNMASK_ALL_IRQS	= 0x7fffff,	/* bits 22-0 */

	HC_MAIN_IRQ_CAUSE_OFS	= 0x1d60,
	HC_MAIN_IRQ_MASK_OFS	= 0x1d64,
	PORT0_ERR		= (1 << 0),	/* shift by port # */
	PORT0_DONE		= (1 << 1),	/* shift by port # */
	HC0_IRQ_PEND		= 0x1ff,	/* bits 0-8 = HC0's ports */
	HC_SHIFT		= 9,		/* bits 9-17 = HC1's ports */
	PCI_ERR			= (1 << 18),
	TRAN_LO_DONE		= (1 << 19),	/* 6xxx: IRQ coalescing */
	TRAN_HI_DONE		= (1 << 20),	/* 6xxx: IRQ coalescing */
	PORTS_0_7_COAL_DONE	= (1 << 21),	/* 6xxx: IRQ coalescing */
	GPIO_INT		= (1 << 22),
	SELF_INT		= (1 << 23),
	TWSI_INT		= (1 << 24),
	HC_MAIN_RSVD		= (0x7f << 25),	/* bits 31-25 */
	HC_MAIN_MASKED_IRQS	= (TRAN_LO_DONE | TRAN_HI_DONE |
				   PORTS_0_7_COAL_DONE | GPIO_INT | TWSI_INT |
				   HC_MAIN_RSVD),

	/* SATAHC registers */
	HC_CFG_OFS		= 0,

	HC_IRQ_CAUSE_OFS	= 0x14,
	CRPB_DMA_DONE		= (1 << 0),	/* shift by port # */
	HC_IRQ_COAL		= (1 << 4),	/* IRQ coalescing */
	DEV_IRQ			= (1 << 8),	/* shift by port # */

	/* Shadow block registers */
	SHD_BLK_OFS		= 0x100,
	SHD_CTL_AST_OFS		= 0x20,		/* ofs from SHD_BLK_OFS */

	/* SATA registers */
	SATA_STATUS_OFS		= 0x300,  /* ctrl, err regs follow status */
	SATA_ACTIVE_OFS		= 0x350,
	PHY_MODE3		= 0x310,
	PHY_MODE4		= 0x314,
	PHY_MODE2		= 0x330,
	MV5_PHY_MODE		= 0x74,
	MV5_LT_MODE		= 0x30,
	MV5_PHY_CTL		= 0x0C,
	SATA_INTERFACE_CTL	= 0x050,

	MV_M2_PREAMP_MASK	= 0x7e0,

	/* Port registers */
	EDMA_CFG_OFS		= 0,
	EDMA_CFG_Q_DEPTH	= 0,			/* queueing disabled */
	EDMA_CFG_NCQ		= (1 << 5),
	EDMA_CFG_NCQ_GO_ON_ERR	= (1 << 14),		/* continue on error */
	EDMA_CFG_RD_BRST_EXT	= (1 << 11),		/* read burst 512B */
	EDMA_CFG_WR_BUFF_LEN	= (1 << 13),		/* write buffer 512B */

	EDMA_ERR_IRQ_CAUSE_OFS	= 0x8,
	EDMA_ERR_IRQ_MASK_OFS	= 0xc,
	EDMA_ERR_D_PAR		= (1 << 0),
	EDMA_ERR_PRD_PAR	= (1 << 1),
	EDMA_ERR_DEV		= (1 << 2),
	EDMA_ERR_DEV_DCON	= (1 << 3),
	EDMA_ERR_DEV_CON	= (1 << 4),
	EDMA_ERR_SERR		= (1 << 5),
	EDMA_ERR_SELF_DIS	= (1 << 7),
	EDMA_ERR_BIST_ASYNC	= (1 << 8),
	EDMA_ERR_CRBQ_PAR	= (1 << 9),
	EDMA_ERR_CRPB_PAR	= (1 << 10),
	EDMA_ERR_INTRL_PAR	= (1 << 11),
	EDMA_ERR_IORDY		= (1 << 12),
	EDMA_ERR_LNK_CTRL_RX	= (0xf << 13),
	EDMA_ERR_LNK_CTRL_RX_2	= (1 << 15),
	EDMA_ERR_LNK_DATA_RX	= (0xf << 17),
	EDMA_ERR_LNK_CTRL_TX	= (0x1f << 21),
	EDMA_ERR_LNK_DATA_TX	= (0x1f << 26),
	EDMA_ERR_TRANS_PROTO	= (1 << 31),
	EDMA_ERR_FATAL		= (EDMA_ERR_D_PAR | EDMA_ERR_PRD_PAR |
				   EDMA_ERR_DEV_DCON | EDMA_ERR_CRBQ_PAR |
				   EDMA_ERR_CRPB_PAR | EDMA_ERR_INTRL_PAR |
				   EDMA_ERR_IORDY | EDMA_ERR_LNK_CTRL_RX_2 |
				   EDMA_ERR_LNK_DATA_RX |
				   EDMA_ERR_LNK_DATA_TX |
				   EDMA_ERR_TRANS_PROTO),

	EDMA_REQ_Q_BASE_HI_OFS	= 0x10,
	EDMA_REQ_Q_IN_PTR_OFS	= 0x14,		/* also contains BASE_LO */

	EDMA_REQ_Q_OUT_PTR_OFS	= 0x18,
	EDMA_REQ_Q_PTR_SHIFT	= 5,

	EDMA_RSP_Q_BASE_HI_OFS	= 0x1c,
	EDMA_RSP_Q_IN_PTR_OFS	= 0x20,
	EDMA_RSP_Q_OUT_PTR_OFS	= 0x24,		/* also contains BASE_LO */
	EDMA_RSP_Q_PTR_SHIFT	= 3,

	EDMA_CMD_OFS		= 0x28,
	EDMA_EN			= (1 << 0),
	EDMA_DS			= (1 << 1),
	ATA_RST			= (1 << 2),

	EDMA_IORDY_TMOUT	= 0x34,
	EDMA_ARB_CFG		= 0x38,

	/* Host private flags (hp_flags) */
	MV_HP_FLAG_MSI		= (1 << 0),
	MV_HP_ERRATA_50XXB0	= (1 << 1),
	MV_HP_ERRATA_50XXB2	= (1 << 2),
	MV_HP_ERRATA_60X1B2	= (1 << 3),
	MV_HP_ERRATA_60X1C0	= (1 << 4),
	MV_HP_50XX		= (1 << 5),

	/* Port private flags (pp_flags) */
	MV_PP_FLAG_EDMA_EN	= (1 << 0),
	MV_PP_FLAG_EDMA_DS_ACT	= (1 << 1),
};

#define IS_50XX(hpriv) ((hpriv)->hp_flags & MV_HP_50XX)
#define IS_60XX(hpriv) (((hpriv)->hp_flags & MV_HP_50XX) == 0)

enum {
	/* Our DMA boundary is determined by an ePRD being unable to handle
	 * anything larger than 64KB
	 */
	MV_DMA_BOUNDARY		= 0xffffU,

	EDMA_REQ_Q_BASE_LO_MASK	= 0xfffffc00U,

	EDMA_RSP_Q_BASE_LO_MASK	= 0xffffff00U,
};

enum chip_type {
	chip_504x,
	chip_508x,
	chip_5080,
	chip_604x,
	chip_608x,
};

/* Command ReQuest Block: 32B */
struct mv_crqb {
	u32			sg_addr;
	u32			sg_addr_hi;
	u16			ctrl_flags;
	u16			ata_cmd[11];
};

/* Command ResPonse Block: 8B */
struct mv_crpb {
	u16			id;
	u16			flags;
	u32			tmstmp;
};

/* EDMA Physical Region Descriptor (ePRD); A.K.A. SG */
struct mv_sg {
	u32			addr;
	u32			flags_size;
	u32			addr_hi;
	u32			reserved;
};

struct mv_port_priv {
	struct mv_crqb		*crqb;
	dma_addr_t		crqb_dma;
	struct mv_crpb		*crpb;
	dma_addr_t		crpb_dma;
	struct mv_sg		*sg_tbl;
	dma_addr_t		sg_tbl_dma;

	unsigned		req_producer;		/* cp of req_in_ptr */
	unsigned		rsp_consumer;		/* cp of rsp_out_ptr */
	u32			pp_flags;
};

struct mv_port_signal {
	u32			amps;
	u32			pre;
};

struct mv_host_priv;
struct mv_hw_ops {
	void (*phy_errata)(struct mv_host_priv *hpriv, void __iomem *mmio,
			   unsigned int port);
	void (*enable_leds)(struct mv_host_priv *hpriv, void __iomem *mmio);
	void (*read_preamp)(struct mv_host_priv *hpriv, int idx,
			   void __iomem *mmio);
	int (*reset_hc)(struct mv_host_priv *hpriv, void __iomem *mmio,
			unsigned int n_hc);
	void (*reset_flash)(struct mv_host_priv *hpriv, void __iomem *mmio);
	void (*reset_bus)(struct pci_dev *pdev, void __iomem *mmio);
};

struct mv_host_priv {
	u32			hp_flags;
	struct mv_port_signal	signal[8];
	const struct mv_hw_ops	*ops;
};

static void mv_irq_clear(struct ata_port *ap);
static u32 mv_scr_read(struct ata_port *ap, unsigned int sc_reg_in);
static void mv_scr_write(struct ata_port *ap, unsigned int sc_reg_in, u32 val);
static u32 mv5_scr_read(struct ata_port *ap, unsigned int sc_reg_in);
static void mv5_scr_write(struct ata_port *ap, unsigned int sc_reg_in, u32 val);
static void mv_phy_reset(struct ata_port *ap);
static void __mv_phy_reset(struct ata_port *ap, int can_sleep);
static void mv_host_stop(struct ata_host_set *host_set);
static int mv_port_start(struct ata_port *ap);
static void mv_port_stop(struct ata_port *ap);
static void mv_qc_prep(struct ata_queued_cmd *qc);
static int mv_qc_issue(struct ata_queued_cmd *qc);
static irqreturn_t mv_interrupt(int irq, void *dev_instance,
				struct pt_regs *regs);
static void mv_eng_timeout(struct ata_port *ap);
static int mv_init_one(struct pci_dev *pdev, const struct pci_device_id *ent);

static void mv5_phy_errata(struct mv_host_priv *hpriv, void __iomem *mmio,
			   unsigned int port);
static void mv5_enable_leds(struct mv_host_priv *hpriv, void __iomem *mmio);
static void mv5_read_preamp(struct mv_host_priv *hpriv, int idx,
			   void __iomem *mmio);
static int mv5_reset_hc(struct mv_host_priv *hpriv, void __iomem *mmio,
			unsigned int n_hc);
static void mv5_reset_flash(struct mv_host_priv *hpriv, void __iomem *mmio);
static void mv5_reset_bus(struct pci_dev *pdev, void __iomem *mmio);

static void mv6_phy_errata(struct mv_host_priv *hpriv, void __iomem *mmio,
			   unsigned int port);
static void mv6_enable_leds(struct mv_host_priv *hpriv, void __iomem *mmio);
static void mv6_read_preamp(struct mv_host_priv *hpriv, int idx,
			   void __iomem *mmio);
static int mv6_reset_hc(struct mv_host_priv *hpriv, void __iomem *mmio,
			unsigned int n_hc);
static void mv6_reset_flash(struct mv_host_priv *hpriv, void __iomem *mmio);
static void mv_reset_pci_bus(struct pci_dev *pdev, void __iomem *mmio);
static void mv_channel_reset(struct mv_host_priv *hpriv, void __iomem *mmio,
			     unsigned int port_no);
static void mv_stop_and_reset(struct ata_port *ap);

static struct scsi_host_template mv_sht = {
	.module			= THIS_MODULE,
	.name			= DRV_NAME,
	.ioctl			= ata_scsi_ioctl,
	.queuecommand		= ata_scsi_queuecmd,
	.eh_strategy_handler	= ata_scsi_error,
	.can_queue		= MV_USE_Q_DEPTH,
	.this_id		= ATA_SHT_THIS_ID,
	.sg_tablesize		= MV_MAX_SG_CT / 2,
	.max_sectors		= ATA_MAX_SECTORS,
	.cmd_per_lun		= ATA_SHT_CMD_PER_LUN,
	.emulated		= ATA_SHT_EMULATED,
	.use_clustering		= ATA_SHT_USE_CLUSTERING,
	.proc_name		= DRV_NAME,
	.dma_boundary		= MV_DMA_BOUNDARY,
	.slave_configure	= ata_scsi_slave_config,
	.bios_param		= ata_std_bios_param,
	.ordered_flush		= 1,
};

static const struct ata_port_operations mv5_ops = {
	.port_disable		= ata_port_disable,

	.tf_load		= ata_tf_load,
	.tf_read		= ata_tf_read,
	.check_status		= ata_check_status,
	.exec_command		= ata_exec_command,
	.dev_select		= ata_std_dev_select,

	.phy_reset		= mv_phy_reset,

	.qc_prep		= mv_qc_prep,
	.qc_issue		= mv_qc_issue,

	.eng_timeout		= mv_eng_timeout,

	.irq_handler		= mv_interrupt,
	.irq_clear		= mv_irq_clear,

	.scr_read		= mv5_scr_read,
	.scr_write		= mv5_scr_write,

	.port_start		= mv_port_start,
	.port_stop		= mv_port_stop,
	.host_stop		= mv_host_stop,
};

static const struct ata_port_operations mv6_ops = {
	.port_disable		= ata_port_disable,

	.tf_load		= ata_tf_load,
	.tf_read		= ata_tf_read,
	.check_status		= ata_check_status,
	.exec_command		= ata_exec_command,
	.dev_select		= ata_std_dev_select,

	.phy_reset		= mv_phy_reset,

	.qc_prep		= mv_qc_prep,
	.qc_issue		= mv_qc_issue,

	.eng_timeout		= mv_eng_timeout,

	.irq_handler		= mv_interrupt,
	.irq_clear		= mv_irq_clear,

	.scr_read		= mv_scr_read,
	.scr_write		= mv_scr_write,

	.port_start		= mv_port_start,
	.port_stop		= mv_port_stop,
	.host_stop		= mv_host_stop,
};

static const struct ata_port_info mv_port_info[] = {
	{  /* chip_504x */
		.sht		= &mv_sht,
		.host_flags	= MV_COMMON_FLAGS,
		.pio_mask	= 0x1f,	/* pio0-4 */
		.udma_mask	= 0x7f,	/* udma0-6 */
		.port_ops	= &mv5_ops,
	},
	{  /* chip_508x */
		.sht		= &mv_sht,
		.host_flags	= (MV_COMMON_FLAGS | MV_FLAG_DUAL_HC),
		.pio_mask	= 0x1f,	/* pio0-4 */
		.udma_mask	= 0x7f,	/* udma0-6 */
		.port_ops	= &mv5_ops,
	},
	{  /* chip_5080 */
		.sht		= &mv_sht,
		.host_flags	= (MV_COMMON_FLAGS | MV_FLAG_DUAL_HC),
		.pio_mask	= 0x1f,	/* pio0-4 */
		.udma_mask	= 0x7f,	/* udma0-6 */
		.port_ops	= &mv5_ops,
	},
	{  /* chip_604x */
		.sht		= &mv_sht,
		.host_flags	= (MV_COMMON_FLAGS | MV_6XXX_FLAGS),
		.pio_mask	= 0x1f,	/* pio0-4 */
		.udma_mask	= 0x7f,	/* udma0-6 */
		.port_ops	= &mv6_ops,
	},
	{  /* chip_608x */
		.sht		= &mv_sht,
		.host_flags	= (MV_COMMON_FLAGS | MV_6XXX_FLAGS |
				   MV_FLAG_DUAL_HC),
		.pio_mask	= 0x1f,	/* pio0-4 */
		.udma_mask	= 0x7f,	/* udma0-6 */
		.port_ops	= &mv6_ops,
	},
};

static const struct pci_device_id mv_pci_tbl[] = {
	{PCI_DEVICE(PCI_VENDOR_ID_MARVELL, 0x5040), 0, 0, chip_504x},
	{PCI_DEVICE(PCI_VENDOR_ID_MARVELL, 0x5041), 0, 0, chip_504x},
	{PCI_DEVICE(PCI_VENDOR_ID_MARVELL, 0x5080), 0, 0, chip_5080},
	{PCI_DEVICE(PCI_VENDOR_ID_MARVELL, 0x5081), 0, 0, chip_508x},

	{PCI_DEVICE(PCI_VENDOR_ID_MARVELL, 0x6040), 0, 0, chip_604x},
	{PCI_DEVICE(PCI_VENDOR_ID_MARVELL, 0x6041), 0, 0, chip_604x},
	{PCI_DEVICE(PCI_VENDOR_ID_MARVELL, 0x6080), 0, 0, chip_608x},
	{PCI_DEVICE(PCI_VENDOR_ID_MARVELL, 0x6081), 0, 0, chip_608x},

	{PCI_DEVICE(PCI_VENDOR_ID_ADAPTEC2, 0x0241), 0, 0, chip_604x},
	{}			/* terminate list */
};

static struct pci_driver mv_pci_driver = {
	.name			= DRV_NAME,
	.id_table		= mv_pci_tbl,
	.probe			= mv_init_one,
	.remove			= ata_pci_remove_one,
};

static const struct mv_hw_ops mv5xxx_ops = {
	.phy_errata		= mv5_phy_errata,
	.enable_leds		= mv5_enable_leds,
	.read_preamp		= mv5_read_preamp,
	.reset_hc		= mv5_reset_hc,
	.reset_flash		= mv5_reset_flash,
	.reset_bus		= mv5_reset_bus,
};

static const struct mv_hw_ops mv6xxx_ops = {
	.phy_errata		= mv6_phy_errata,
	.enable_leds		= mv6_enable_leds,
	.read_preamp		= mv6_read_preamp,
	.reset_hc		= mv6_reset_hc,
	.reset_flash		= mv6_reset_flash,
	.reset_bus		= mv_reset_pci_bus,
};

/*
 * Functions
 */

static inline void writelfl(unsigned long data, void __iomem *addr)
{
	writel(data, addr);
	(void) readl(addr);	/* flush to avoid PCI posted write */
}

static inline void __iomem *mv_hc_base(void __iomem *base, unsigned int hc)
{
	return (base + MV_SATAHC0_REG_BASE + (hc * MV_SATAHC_REG_SZ));
}

static inline unsigned int mv_hc_from_port(unsigned int port)
{
	return port >> MV_PORT_HC_SHIFT;
}

static inline unsigned int mv_hardport_from_port(unsigned int port)
{
	return port & MV_PORT_MASK;
}

static inline void __iomem *mv_hc_base_from_port(void __iomem *base,
						 unsigned int port)
{
	return mv_hc_base(base, mv_hc_from_port(port));
}

static inline void __iomem *mv_port_base(void __iomem *base, unsigned int port)
{
	return  mv_hc_base_from_port(base, port) +
		MV_SATAHC_ARBTR_REG_SZ +
		(mv_hardport_from_port(port) * MV_PORT_REG_SZ);
}

static inline void __iomem *mv_ap_base(struct ata_port *ap)
{
	return mv_port_base(ap->host_set->mmio_base, ap->port_no);
}

static inline int mv_get_hc_count(unsigned long host_flags)
{
	return ((host_flags & MV_FLAG_DUAL_HC) ? 2 : 1);
}

static void mv_irq_clear(struct ata_port *ap)
{
}

/**
 *      mv_start_dma - Enable eDMA engine
 *      @base: port base address
 *      @pp: port private data
 *
 *      Verify the local cache of the eDMA state is accurate with an
 *      assert.
 *
 *      LOCKING:
 *      Inherited from caller.
 */
static void mv_start_dma(void __iomem *base, struct mv_port_priv *pp)
{
	if (!(MV_PP_FLAG_EDMA_EN & pp->pp_flags)) {
		writelfl(EDMA_EN, base + EDMA_CMD_OFS);
		pp->pp_flags |= MV_PP_FLAG_EDMA_EN;
	}
	assert(EDMA_EN & readl(base + EDMA_CMD_OFS));
}

/**
 *      mv_stop_dma - Disable eDMA engine
 *      @ap: ATA channel to manipulate
 *
 *      Verify the local cache of the eDMA state is accurate with an
 *      assert.
 *
 *      LOCKING:
 *      Inherited from caller.
 */
static void mv_stop_dma(struct ata_port *ap)
{
	void __iomem *port_mmio = mv_ap_base(ap);
	struct mv_port_priv *pp	= ap->private_data;
	u32 reg;
	int i;

	if (MV_PP_FLAG_EDMA_EN & pp->pp_flags) {
		/* Disable EDMA if active.   The disable bit auto clears.
		 */
		writelfl(EDMA_DS, port_mmio + EDMA_CMD_OFS);
		pp->pp_flags &= ~MV_PP_FLAG_EDMA_EN;
	} else {
		assert(!(EDMA_EN & readl(port_mmio + EDMA_CMD_OFS)));
  	}

	/* now properly wait for the eDMA to stop */
	for (i = 1000; i > 0; i--) {
		reg = readl(port_mmio + EDMA_CMD_OFS);
		if (!(EDMA_EN & reg)) {
			break;
		}
		udelay(100);
	}

	if (EDMA_EN & reg) {
		printk(KERN_ERR "ata%u: Unable to stop eDMA\n", ap->id);
		/* FIXME: Consider doing a reset here to recover */
	}
}

#ifdef ATA_DEBUG
static void mv_dump_mem(void __iomem *start, unsigned bytes)
{
	int b, w;
	for (b = 0; b < bytes; ) {
		DPRINTK("%p: ", start + b);
		for (w = 0; b < bytes && w < 4; w++) {
			printk("%08x ",readl(start + b));
			b += sizeof(u32);
		}
		printk("\n");
	}
}
#endif

static void mv_dump_pci_cfg(struct pci_dev *pdev, unsigned bytes)
{
#ifdef ATA_DEBUG
	int b, w;
	u32 dw;
	for (b = 0; b < bytes; ) {
		DPRINTK("%02x: ", b);
		for (w = 0; b < bytes && w < 4; w++) {
			(void) pci_read_config_dword(pdev,b,&dw);
			printk("%08x ",dw);
			b += sizeof(u32);
		}
		printk("\n");
	}
#endif
}
static void mv_dump_all_regs(void __iomem *mmio_base, int port,
			     struct pci_dev *pdev)
{
#ifdef ATA_DEBUG
	void __iomem *hc_base = mv_hc_base(mmio_base,
					   port >> MV_PORT_HC_SHIFT);
	void __iomem *port_base;
	int start_port, num_ports, p, start_hc, num_hcs, hc;

	if (0 > port) {
		start_hc = start_port = 0;
		num_ports = 8;		/* shld be benign for 4 port devs */
		num_hcs = 2;
	} else {
		start_hc = port >> MV_PORT_HC_SHIFT;
		start_port = port;
		num_ports = num_hcs = 1;
	}
	DPRINTK("All registers for port(s) %u-%u:\n", start_port,
		num_ports > 1 ? num_ports - 1 : start_port);

	if (NULL != pdev) {
		DPRINTK("PCI config space regs:\n");
		mv_dump_pci_cfg(pdev, 0x68);
	}
	DPRINTK("PCI regs:\n");
	mv_dump_mem(mmio_base+0xc00, 0x3c);
	mv_dump_mem(mmio_base+0xd00, 0x34);
	mv_dump_mem(mmio_base+0xf00, 0x4);
	mv_dump_mem(mmio_base+0x1d00, 0x6c);
	for (hc = start_hc; hc < start_hc + num_hcs; hc++) {
		hc_base = mv_hc_base(mmio_base, port >> MV_PORT_HC_SHIFT);
		DPRINTK("HC regs (HC %i):\n", hc);
		mv_dump_mem(hc_base, 0x1c);
	}
	for (p = start_port; p < start_port + num_ports; p++) {
		port_base = mv_port_base(mmio_base, p);
		DPRINTK("EDMA regs (port %i):\n",p);
		mv_dump_mem(port_base, 0x54);
		DPRINTK("SATA regs (port %i):\n",p);
		mv_dump_mem(port_base+0x300, 0x60);
	}
#endif
}

static unsigned int mv_scr_offset(unsigned int sc_reg_in)
{
	unsigned int ofs;

	switch (sc_reg_in) {
	case SCR_STATUS:
	case SCR_CONTROL:
	case SCR_ERROR:
		ofs = SATA_STATUS_OFS + (sc_reg_in * sizeof(u32));
		break;
	case SCR_ACTIVE:
		ofs = SATA_ACTIVE_OFS;   /* active is not with the others */
		break;
	default:
		ofs = 0xffffffffU;
		break;
	}
	return ofs;
}

static u32 mv_scr_read(struct ata_port *ap, unsigned int sc_reg_in)
{
	unsigned int ofs = mv_scr_offset(sc_reg_in);

	if (0xffffffffU != ofs) {
		return readl(mv_ap_base(ap) + ofs);
	} else {
		return (u32) ofs;
	}
}

static void mv_scr_write(struct ata_port *ap, unsigned int sc_reg_in, u32 val)
{
	unsigned int ofs = mv_scr_offset(sc_reg_in);

	if (0xffffffffU != ofs) {
		writelfl(val, mv_ap_base(ap) + ofs);
	}
}

/**
 *      mv_host_stop - Host specific cleanup/stop routine.
 *      @host_set: host data structure
 *
 *      Disable ints, cleanup host memory, call general purpose
 *      host_stop.
 *
 *      LOCKING:
 *      Inherited from caller.
 */
static void mv_host_stop(struct ata_host_set *host_set)
{
	struct mv_host_priv *hpriv = host_set->private_data;
	struct pci_dev *pdev = to_pci_dev(host_set->dev);

	if (hpriv->hp_flags & MV_HP_FLAG_MSI) {
		pci_disable_msi(pdev);
	} else {
		pci_intx(pdev, 0);
	}
	kfree(hpriv);
	ata_host_stop(host_set);
}

static inline void mv_priv_free(struct mv_port_priv *pp, struct device *dev)
{
	dma_free_coherent(dev, MV_PORT_PRIV_DMA_SZ, pp->crpb, pp->crpb_dma);
}

/**
 *      mv_port_start - Port specific init/start routine.
 *      @ap: ATA channel to manipulate
 *
 *      Allocate and point to DMA memory, init port private memory,
 *      zero indices.
 *
 *      LOCKING:
 *      Inherited from caller.
 */
static int mv_port_start(struct ata_port *ap)
{
	struct device *dev = ap->host_set->dev;
	struct mv_port_priv *pp;
	void __iomem *port_mmio = mv_ap_base(ap);
	void *mem;
	dma_addr_t mem_dma;
	int rc = -ENOMEM;

	pp = kmalloc(sizeof(*pp), GFP_KERNEL);
	if (!pp)
		goto err_out;
	memset(pp, 0, sizeof(*pp));

	mem = dma_alloc_coherent(dev, MV_PORT_PRIV_DMA_SZ, &mem_dma,
				 GFP_KERNEL);
	if (!mem)
		goto err_out_pp;
	memset(mem, 0, MV_PORT_PRIV_DMA_SZ);

	rc = ata_pad_alloc(ap, dev);
	if (rc)
		goto err_out_priv;

	/* First item in chunk of DMA memory:
	 * 32-slot command request table (CRQB), 32 bytes each in size
	 */
	pp->crqb = mem;
	pp->crqb_dma = mem_dma;
	mem += MV_CRQB_Q_SZ;
	mem_dma += MV_CRQB_Q_SZ;

	/* Second item:
	 * 32-slot command response table (CRPB), 8 bytes each in size
	 */
	pp->crpb = mem;
	pp->crpb_dma = mem_dma;
	mem += MV_CRPB_Q_SZ;
	mem_dma += MV_CRPB_Q_SZ;

	/* Third item:
	 * Table of scatter-gather descriptors (ePRD), 16 bytes each
	 */
	pp->sg_tbl = mem;
	pp->sg_tbl_dma = mem_dma;

	writelfl(EDMA_CFG_Q_DEPTH | EDMA_CFG_RD_BRST_EXT |
		 EDMA_CFG_WR_BUFF_LEN, port_mmio + EDMA_CFG_OFS);

	writel((pp->crqb_dma >> 16) >> 16, port_mmio + EDMA_REQ_Q_BASE_HI_OFS);
	writelfl(pp->crqb_dma & EDMA_REQ_Q_BASE_LO_MASK,
		 port_mmio + EDMA_REQ_Q_IN_PTR_OFS);

	writelfl(0, port_mmio + EDMA_REQ_Q_OUT_PTR_OFS);
	writelfl(0, port_mmio + EDMA_RSP_Q_IN_PTR_OFS);

	writel((pp->crpb_dma >> 16) >> 16, port_mmio + EDMA_RSP_Q_BASE_HI_OFS);
	writelfl(pp->crpb_dma & EDMA_RSP_Q_BASE_LO_MASK,
		 port_mmio + EDMA_RSP_Q_OUT_PTR_OFS);

	pp->req_producer = pp->rsp_consumer = 0;

	/* Don't turn on EDMA here...do it before DMA commands only.  Else
	 * we'll be unable to send non-data, PIO, etc due to restricted access
	 * to shadow regs.
	 */
	ap->private_data = pp;
	return 0;

err_out_priv:
	mv_priv_free(pp, dev);
err_out_pp:
	kfree(pp);
err_out:
	return rc;
}

/**
 *      mv_port_stop - Port specific cleanup/stop routine.
 *      @ap: ATA channel to manipulate
 *
 *      Stop DMA, cleanup port memory.
 *
 *      LOCKING:
 *      This routine uses the host_set lock to protect the DMA stop.
 */
static void mv_port_stop(struct ata_port *ap)
{
	struct device *dev = ap->host_set->dev;
	struct mv_port_priv *pp = ap->private_data;
	unsigned long flags;

	spin_lock_irqsave(&ap->host_set->lock, flags);
	mv_stop_dma(ap);
	spin_unlock_irqrestore(&ap->host_set->lock, flags);

	ap->private_data = NULL;
	ata_pad_free(ap, dev);
	mv_priv_free(pp, dev);
	kfree(pp);
}

/**
 *      mv_fill_sg - Fill out the Marvell ePRD (scatter gather) entries
 *      @qc: queued command whose SG list to source from
 *
 *      Populate the SG list and mark the last entry.
 *
 *      LOCKING:
 *      Inherited from caller.
 */
static void mv_fill_sg(struct ata_queued_cmd *qc)
{
	struct mv_port_priv *pp = qc->ap->private_data;
	unsigned int i = 0;
	struct scatterlist *sg;

	ata_for_each_sg(sg, qc) {
		dma_addr_t addr;
		u32 sg_len, len, offset;

		addr = sg_dma_address(sg);
		sg_len = sg_dma_len(sg);

		while (sg_len) {
			offset = addr & MV_DMA_BOUNDARY;
			len = sg_len;
			if ((offset + sg_len) > 0x10000)
				len = 0x10000 - offset;

			pp->sg_tbl[i].addr = cpu_to_le32(addr & 0xffffffff);
			pp->sg_tbl[i].addr_hi = cpu_to_le32((addr >> 16) >> 16);
			pp->sg_tbl[i].flags_size = cpu_to_le32(len);

			sg_len -= len;
			addr += len;

			if (!sg_len && ata_sg_is_last(sg, qc))
				pp->sg_tbl[i].flags_size |= cpu_to_le32(EPRD_FLAG_END_OF_TBL);

			i++;
		}
	}
}

static inline unsigned mv_inc_q_index(unsigned *index)
{
	*index = (*index + 1) & MV_MAX_Q_DEPTH_MASK;
	return *index;
}

static inline void mv_crqb_pack_cmd(u16 *cmdw, u8 data, u8 addr, unsigned last)
{
	*cmdw = data | (addr << CRQB_CMD_ADDR_SHIFT) | CRQB_CMD_CS |
		(last ? CRQB_CMD_LAST : 0);
}

/**
 *      mv_qc_prep - Host specific command preparation.
 *      @qc: queued command to prepare
 *
 *      This routine simply redirects to the general purpose routine
 *      if command is not DMA.  Else, it handles prep of the CRQB
 *      (command request block), does some sanity checking, and calls
 *      the SG load routine.
 *
 *      LOCKING:
 *      Inherited from caller.
 */
static void mv_qc_prep(struct ata_queued_cmd *qc)
{
	struct ata_port *ap = qc->ap;
	struct mv_port_priv *pp = ap->private_data;
	u16 *cw;
	struct ata_taskfile *tf;
	u16 flags = 0;

 	if (ATA_PROT_DMA != qc->tf.protocol) {
		return;
	}

	/* the req producer index should be the same as we remember it */
	assert(((readl(mv_ap_base(qc->ap) + EDMA_REQ_Q_IN_PTR_OFS) >>
		 EDMA_REQ_Q_PTR_SHIFT) & MV_MAX_Q_DEPTH_MASK) ==
	       pp->req_producer);

	/* Fill in command request block
	 */
	if (!(qc->tf.flags & ATA_TFLAG_WRITE)) {
		flags |= CRQB_FLAG_READ;
	}
	assert(MV_MAX_Q_DEPTH > qc->tag);
	flags |= qc->tag << CRQB_TAG_SHIFT;

	pp->crqb[pp->req_producer].sg_addr =
		cpu_to_le32(pp->sg_tbl_dma & 0xffffffff);
	pp->crqb[pp->req_producer].sg_addr_hi =
		cpu_to_le32((pp->sg_tbl_dma >> 16) >> 16);
	pp->crqb[pp->req_producer].ctrl_flags = cpu_to_le16(flags);

	cw = &pp->crqb[pp->req_producer].ata_cmd[0];
	tf = &qc->tf;

	/* Sadly, the CRQB cannot accomodate all registers--there are
	 * only 11 bytes...so we must pick and choose required
	 * registers based on the command.  So, we drop feature and
	 * hob_feature for [RW] DMA commands, but they are needed for
	 * NCQ.  NCQ will drop hob_nsect.
	 */
	switch (tf->command) {
	case ATA_CMD_READ:
	case ATA_CMD_READ_EXT:
	case ATA_CMD_WRITE:
	case ATA_CMD_WRITE_EXT:
		mv_crqb_pack_cmd(cw++, tf->hob_nsect, ATA_REG_NSECT, 0);
		break;
#ifdef LIBATA_NCQ		/* FIXME: remove this line when NCQ added */
	case ATA_CMD_FPDMA_READ:
	case ATA_CMD_FPDMA_WRITE:
		mv_crqb_pack_cmd(cw++, tf->hob_feature, ATA_REG_FEATURE, 0);
		mv_crqb_pack_cmd(cw++, tf->feature, ATA_REG_FEATURE, 0);
		break;
#endif				/* FIXME: remove this line when NCQ added */
	default:
		/* The only other commands EDMA supports in non-queued and
		 * non-NCQ mode are: [RW] STREAM DMA and W DMA FUA EXT, none
		 * of which are defined/used by Linux.  If we get here, this
		 * driver needs work.
		 *
		 * FIXME: modify libata to give qc_prep a return value and
		 * return error here.
		 */
		BUG_ON(tf->command);
		break;
	}
	mv_crqb_pack_cmd(cw++, tf->nsect, ATA_REG_NSECT, 0);
	mv_crqb_pack_cmd(cw++, tf->hob_lbal, ATA_REG_LBAL, 0);
	mv_crqb_pack_cmd(cw++, tf->lbal, ATA_REG_LBAL, 0);
	mv_crqb_pack_cmd(cw++, tf->hob_lbam, ATA_REG_LBAM, 0);
	mv_crqb_pack_cmd(cw++, tf->lbam, ATA_REG_LBAM, 0);
	mv_crqb_pack_cmd(cw++, tf->hob_lbah, ATA_REG_LBAH, 0);
	mv_crqb_pack_cmd(cw++, tf->lbah, ATA_REG_LBAH, 0);
	mv_crqb_pack_cmd(cw++, tf->device, ATA_REG_DEVICE, 0);
	mv_crqb_pack_cmd(cw++, tf->command, ATA_REG_CMD, 1);	/* last */

	if (!(qc->flags & ATA_QCFLAG_DMAMAP)) {
		return;
	}
	mv_fill_sg(qc);
}

/**
 *      mv_qc_issue - Initiate a command to the host
 *      @qc: queued command to start
 *
 *      This routine simply redirects to the general purpose routine
 *      if command is not DMA.  Else, it sanity checks our local
 *      caches of the request producer/consumer indices then enables
 *      DMA and bumps the request producer index.
 *
 *      LOCKING:
 *      Inherited from caller.
 */
static int mv_qc_issue(struct ata_queued_cmd *qc)
{
	void __iomem *port_mmio = mv_ap_base(qc->ap);
	struct mv_port_priv *pp = qc->ap->private_data;
	u32 in_ptr;

	if (ATA_PROT_DMA != qc->tf.protocol) {
		/* We're about to send a non-EDMA capable command to the
		 * port.  Turn off EDMA so there won't be problems accessing
		 * shadow block, etc registers.
		 */
		mv_stop_dma(qc->ap);
		return ata_qc_issue_prot(qc);
	}

	in_ptr = readl(port_mmio + EDMA_REQ_Q_IN_PTR_OFS);

	/* the req producer index should be the same as we remember it */
	assert(((in_ptr >> EDMA_REQ_Q_PTR_SHIFT) & MV_MAX_Q_DEPTH_MASK) ==
	       pp->req_producer);
	/* until we do queuing, the queue should be empty at this point */
	assert(((in_ptr >> EDMA_REQ_Q_PTR_SHIFT) & MV_MAX_Q_DEPTH_MASK) ==
	       ((readl(port_mmio + EDMA_REQ_Q_OUT_PTR_OFS) >>
		 EDMA_REQ_Q_PTR_SHIFT) & MV_MAX_Q_DEPTH_MASK));

	mv_inc_q_index(&pp->req_producer);	/* now incr producer index */

	mv_start_dma(port_mmio, pp);

	/* and write the request in pointer to kick the EDMA to life */
	in_ptr &= EDMA_REQ_Q_BASE_LO_MASK;
	in_ptr |= pp->req_producer << EDMA_REQ_Q_PTR_SHIFT;
	writelfl(in_ptr, port_mmio + EDMA_REQ_Q_IN_PTR_OFS);

	return 0;
}

/**
 *      mv_get_crpb_status - get status from most recently completed cmd
 *      @ap: ATA channel to manipulate
 *
 *      This routine is for use when the port is in DMA mode, when it
 *      will be using the CRPB (command response block) method of
 *      returning command completion information.  We assert indices
 *      are good, grab status, and bump the response consumer index to
 *      prove that we're up to date.
 *
 *      LOCKING:
 *      Inherited from caller.
 */
static u8 mv_get_crpb_status(struct ata_port *ap)
{
	void __iomem *port_mmio = mv_ap_base(ap);
	struct mv_port_priv *pp = ap->private_data;
	u32 out_ptr;

	out_ptr = readl(port_mmio + EDMA_RSP_Q_OUT_PTR_OFS);

	/* the response consumer index should be the same as we remember it */
	assert(((out_ptr >> EDMA_RSP_Q_PTR_SHIFT) & MV_MAX_Q_DEPTH_MASK) ==
	       pp->rsp_consumer);

	/* increment our consumer index... */
	pp->rsp_consumer = mv_inc_q_index(&pp->rsp_consumer);

	/* and, until we do NCQ, there should only be 1 CRPB waiting */
	assert(((readl(port_mmio + EDMA_RSP_Q_IN_PTR_OFS) >>
		 EDMA_RSP_Q_PTR_SHIFT) & MV_MAX_Q_DEPTH_MASK) ==
	       pp->rsp_consumer);

	/* write out our inc'd consumer index so EDMA knows we're caught up */
	out_ptr &= EDMA_RSP_Q_BASE_LO_MASK;
	out_ptr |= pp->rsp_consumer << EDMA_RSP_Q_PTR_SHIFT;
	writelfl(out_ptr, port_mmio + EDMA_RSP_Q_OUT_PTR_OFS);

	/* Return ATA status register for completed CRPB */
	return (pp->crpb[pp->rsp_consumer].flags >> CRPB_FLAG_STATUS_SHIFT);
}

/**
 *      mv_err_intr - Handle error interrupts on the port
 *      @ap: ATA channel to manipulate
 *
 *      In most cases, just clear the interrupt and move on.  However,
 *      some cases require an eDMA reset, which is done right before
 *      the COMRESET in mv_phy_reset().  The SERR case requires a
 *      clear of pending errors in the SATA SERROR register.  Finally,
 *      if the port disabled DMA, update our cached copy to match.
 *
 *      LOCKING:
 *      Inherited from caller.
 */
static void mv_err_intr(struct ata_port *ap)
{
	void __iomem *port_mmio = mv_ap_base(ap);
	u32 edma_err_cause, serr = 0;

	edma_err_cause = readl(port_mmio + EDMA_ERR_IRQ_CAUSE_OFS);

	if (EDMA_ERR_SERR & edma_err_cause) {
		serr = scr_read(ap, SCR_ERROR);
		scr_write_flush(ap, SCR_ERROR, serr);
	}
	if (EDMA_ERR_SELF_DIS & edma_err_cause) {
		struct mv_port_priv *pp	= ap->private_data;
		pp->pp_flags &= ~MV_PP_FLAG_EDMA_EN;
	}
	DPRINTK(KERN_ERR "ata%u: port error; EDMA err cause: 0x%08x "
		"SERR: 0x%08x\n", ap->id, edma_err_cause, serr);

	/* Clear EDMA now that SERR cleanup done */
	writelfl(0, port_mmio + EDMA_ERR_IRQ_CAUSE_OFS);

	/* check for fatal here and recover if needed */
	if (EDMA_ERR_FATAL & edma_err_cause) {
		mv_stop_and_reset(ap);
	}
}

/**
 *      mv_host_intr - Handle all interrupts on the given host controller
 *      @host_set: host specific structure
 *      @relevant: port error bits relevant to this host controller
 *      @hc: which host controller we're to look at
 *
 *      Read then write clear the HC interrupt status then walk each
 *      port connected to the HC and see if it needs servicing.  Port
 *      success ints are reported in the HC interrupt status reg, the
 *      port error ints are reported in the higher level main
 *      interrupt status register and thus are passed in via the
 *      'relevant' argument.
 *
 *      LOCKING:
 *      Inherited from caller.
 */
static void mv_host_intr(struct ata_host_set *host_set, u32 relevant,
			 unsigned int hc)
{
	void __iomem *mmio = host_set->mmio_base;
	void __iomem *hc_mmio = mv_hc_base(mmio, hc);
	struct ata_port *ap;
	struct ata_queued_cmd *qc;
	u32 hc_irq_cause;
	int shift, port, port0, hard_port, handled;
	unsigned int err_mask;
	u8 ata_status = 0;

	if (hc == 0) {
		port0 = 0;
	} else {
		port0 = MV_PORTS_PER_HC;
	}

	/* we'll need the HC success int register in most cases */
	hc_irq_cause = readl(hc_mmio + HC_IRQ_CAUSE_OFS);
	if (hc_irq_cause) {
		writelfl(~hc_irq_cause, hc_mmio + HC_IRQ_CAUSE_OFS);
	}

	VPRINTK("ENTER, hc%u relevant=0x%08x HC IRQ cause=0x%08x\n",
		hc,relevant,hc_irq_cause);

	for (port = port0; port < port0 + MV_PORTS_PER_HC; port++) {
		ap = host_set->ports[port];
		hard_port = port & MV_PORT_MASK;	/* range 0-3 */
		handled = 0;	/* ensure ata_status is set if handled++ */

		if ((CRPB_DMA_DONE << hard_port) & hc_irq_cause) {
			/* new CRPB on the queue; just one at a time until NCQ
			 */
			ata_status = mv_get_crpb_status(ap);
			handled++;
		} else if ((DEV_IRQ << hard_port) & hc_irq_cause) {
			/* received ATA IRQ; read the status reg to clear INTRQ
			 */
			ata_status = readb((void __iomem *)
					   ap->ioaddr.status_addr);
			handled++;
		}

		if (ap && (ap->flags & ATA_FLAG_PORT_DISABLED))
			continue;

		err_mask = ac_err_mask(ata_status);

		shift = port << 1;		/* (port * 2) */
		if (port >= MV_PORTS_PER_HC) {
			shift++;	/* skip bit 8 in the HC Main IRQ reg */
		}
		if ((PORT0_ERR << shift) & relevant) {
			mv_err_intr(ap);
			err_mask |= AC_ERR_OTHER;
			handled++;
		}

		if (handled && ap) {
			qc = ata_qc_from_tag(ap, ap->active_tag);
			if (NULL != qc) {
				VPRINTK("port %u IRQ found for qc, "
					"ata_status 0x%x\n", port,ata_status);
				/* mark qc status appropriately */
<<<<<<< HEAD
				if (!(qc->tf.flags & ATA_TFLAG_POLLING))
					ata_qc_complete(qc, err_mask);
=======
				if (!(qc->tf.ctl & ATA_NIEN)) {
					qc->err_mask |= err_mask;
					ata_qc_complete(qc);
				}
>>>>>>> fe79e683
			}
		}
	}
	VPRINTK("EXIT\n");
}

/**
 *      mv_interrupt -
 *      @irq: unused
 *      @dev_instance: private data; in this case the host structure
 *      @regs: unused
 *
 *      Read the read only register to determine if any host
 *      controllers have pending interrupts.  If so, call lower level
 *      routine to handle.  Also check for PCI errors which are only
 *      reported here.
 *
 *      LOCKING:
 *      This routine holds the host_set lock while processing pending
 *      interrupts.
 */
static irqreturn_t mv_interrupt(int irq, void *dev_instance,
				struct pt_regs *regs)
{
	struct ata_host_set *host_set = dev_instance;
	unsigned int hc, handled = 0, n_hcs;
	void __iomem *mmio = host_set->mmio_base;
	u32 irq_stat;

	irq_stat = readl(mmio + HC_MAIN_IRQ_CAUSE_OFS);

	/* check the cases where we either have nothing pending or have read
	 * a bogus register value which can indicate HW removal or PCI fault
	 */
	if (!irq_stat || (0xffffffffU == irq_stat)) {
		return IRQ_NONE;
	}

	n_hcs = mv_get_hc_count(host_set->ports[0]->flags);
	spin_lock(&host_set->lock);

	for (hc = 0; hc < n_hcs; hc++) {
		u32 relevant = irq_stat & (HC0_IRQ_PEND << (hc * HC_SHIFT));
		if (relevant) {
			mv_host_intr(host_set, relevant, hc);
			handled++;
		}
	}
	if (PCI_ERR & irq_stat) {
		printk(KERN_ERR DRV_NAME ": PCI ERROR; PCI IRQ cause=0x%08x\n",
		       readl(mmio + PCI_IRQ_CAUSE_OFS));

		DPRINTK("All regs @ PCI error\n");
		mv_dump_all_regs(mmio, -1, to_pci_dev(host_set->dev));

		writelfl(0, mmio + PCI_IRQ_CAUSE_OFS);
		handled++;
	}
	spin_unlock(&host_set->lock);

	return IRQ_RETVAL(handled);
}

static void __iomem *mv5_phy_base(void __iomem *mmio, unsigned int port)
{
	void __iomem *hc_mmio = mv_hc_base_from_port(mmio, port);
	unsigned long ofs = (mv_hardport_from_port(port) + 1) * 0x100UL;

	return hc_mmio + ofs;
}

static unsigned int mv5_scr_offset(unsigned int sc_reg_in)
{
	unsigned int ofs;

	switch (sc_reg_in) {
	case SCR_STATUS:
	case SCR_ERROR:
	case SCR_CONTROL:
		ofs = sc_reg_in * sizeof(u32);
		break;
	default:
		ofs = 0xffffffffU;
		break;
	}
	return ofs;
}

static u32 mv5_scr_read(struct ata_port *ap, unsigned int sc_reg_in)
{
	void __iomem *mmio = mv5_phy_base(ap->host_set->mmio_base, ap->port_no);
	unsigned int ofs = mv5_scr_offset(sc_reg_in);

	if (ofs != 0xffffffffU)
		return readl(mmio + ofs);
	else
		return (u32) ofs;
}

static void mv5_scr_write(struct ata_port *ap, unsigned int sc_reg_in, u32 val)
{
	void __iomem *mmio = mv5_phy_base(ap->host_set->mmio_base, ap->port_no);
	unsigned int ofs = mv5_scr_offset(sc_reg_in);

	if (ofs != 0xffffffffU)
		writelfl(val, mmio + ofs);
}

static void mv5_reset_bus(struct pci_dev *pdev, void __iomem *mmio)
{
	u8 rev_id;
	int early_5080;

	pci_read_config_byte(pdev, PCI_REVISION_ID, &rev_id);

	early_5080 = (pdev->device == 0x5080) && (rev_id == 0);

	if (!early_5080) {
		u32 tmp = readl(mmio + MV_PCI_EXP_ROM_BAR_CTL);
		tmp |= (1 << 0);
		writel(tmp, mmio + MV_PCI_EXP_ROM_BAR_CTL);
	}

	mv_reset_pci_bus(pdev, mmio);
}

static void mv5_reset_flash(struct mv_host_priv *hpriv, void __iomem *mmio)
{
	writel(0x0fcfffff, mmio + MV_FLASH_CTL);
}

static void mv5_read_preamp(struct mv_host_priv *hpriv, int idx,
			   void __iomem *mmio)
{
	void __iomem *phy_mmio = mv5_phy_base(mmio, idx);
	u32 tmp;

	tmp = readl(phy_mmio + MV5_PHY_MODE);

	hpriv->signal[idx].pre = tmp & 0x1800;	/* bits 12:11 */
	hpriv->signal[idx].amps = tmp & 0xe0;	/* bits 7:5 */
}

static void mv5_enable_leds(struct mv_host_priv *hpriv, void __iomem *mmio)
{
	u32 tmp;

	writel(0, mmio + MV_GPIO_PORT_CTL);

	/* FIXME: handle MV_HP_ERRATA_50XXB2 errata */

	tmp = readl(mmio + MV_PCI_EXP_ROM_BAR_CTL);
	tmp |= ~(1 << 0);
	writel(tmp, mmio + MV_PCI_EXP_ROM_BAR_CTL);
}

static void mv5_phy_errata(struct mv_host_priv *hpriv, void __iomem *mmio,
			   unsigned int port)
{
	void __iomem *phy_mmio = mv5_phy_base(mmio, port);
	const u32 mask = (1<<12) | (1<<11) | (1<<7) | (1<<6) | (1<<5);
	u32 tmp;
	int fix_apm_sq = (hpriv->hp_flags & MV_HP_ERRATA_50XXB0);

	if (fix_apm_sq) {
		tmp = readl(phy_mmio + MV5_LT_MODE);
		tmp |= (1 << 19);
		writel(tmp, phy_mmio + MV5_LT_MODE);

		tmp = readl(phy_mmio + MV5_PHY_CTL);
		tmp &= ~0x3;
		tmp |= 0x1;
		writel(tmp, phy_mmio + MV5_PHY_CTL);
	}

	tmp = readl(phy_mmio + MV5_PHY_MODE);
	tmp &= ~mask;
	tmp |= hpriv->signal[port].pre;
	tmp |= hpriv->signal[port].amps;
	writel(tmp, phy_mmio + MV5_PHY_MODE);
}


#undef ZERO
#define ZERO(reg) writel(0, port_mmio + (reg))
static void mv5_reset_hc_port(struct mv_host_priv *hpriv, void __iomem *mmio,
			     unsigned int port)
{
	void __iomem *port_mmio = mv_port_base(mmio, port);

	writelfl(EDMA_DS, port_mmio + EDMA_CMD_OFS);

	mv_channel_reset(hpriv, mmio, port);

	ZERO(0x028);	/* command */
	writel(0x11f, port_mmio + EDMA_CFG_OFS);
	ZERO(0x004);	/* timer */
	ZERO(0x008);	/* irq err cause */
	ZERO(0x00c);	/* irq err mask */
	ZERO(0x010);	/* rq bah */
	ZERO(0x014);	/* rq inp */
	ZERO(0x018);	/* rq outp */
	ZERO(0x01c);	/* respq bah */
	ZERO(0x024);	/* respq outp */
	ZERO(0x020);	/* respq inp */
	ZERO(0x02c);	/* test control */
	writel(0xbc, port_mmio + EDMA_IORDY_TMOUT);
}
#undef ZERO

#define ZERO(reg) writel(0, hc_mmio + (reg))
static void mv5_reset_one_hc(struct mv_host_priv *hpriv, void __iomem *mmio,
			unsigned int hc)
{
	void __iomem *hc_mmio = mv_hc_base(mmio, hc);
	u32 tmp;

	ZERO(0x00c);
	ZERO(0x010);
	ZERO(0x014);
	ZERO(0x018);

	tmp = readl(hc_mmio + 0x20);
	tmp &= 0x1c1c1c1c;
	tmp |= 0x03030303;
	writel(tmp, hc_mmio + 0x20);
}
#undef ZERO

static int mv5_reset_hc(struct mv_host_priv *hpriv, void __iomem *mmio,
			unsigned int n_hc)
{
	unsigned int hc, port;

	for (hc = 0; hc < n_hc; hc++) {
		for (port = 0; port < MV_PORTS_PER_HC; port++)
			mv5_reset_hc_port(hpriv, mmio,
					  (hc * MV_PORTS_PER_HC) + port);

		mv5_reset_one_hc(hpriv, mmio, hc);
	}

	return 0;
}

#undef ZERO
#define ZERO(reg) writel(0, mmio + (reg))
static void mv_reset_pci_bus(struct pci_dev *pdev, void __iomem *mmio)
{
	u32 tmp;

	tmp = readl(mmio + MV_PCI_MODE);
	tmp &= 0xff00ffff;
	writel(tmp, mmio + MV_PCI_MODE);

	ZERO(MV_PCI_DISC_TIMER);
	ZERO(MV_PCI_MSI_TRIGGER);
	writel(0x000100ff, mmio + MV_PCI_XBAR_TMOUT);
	ZERO(HC_MAIN_IRQ_MASK_OFS);
	ZERO(MV_PCI_SERR_MASK);
	ZERO(PCI_IRQ_CAUSE_OFS);
	ZERO(PCI_IRQ_MASK_OFS);
	ZERO(MV_PCI_ERR_LOW_ADDRESS);
	ZERO(MV_PCI_ERR_HIGH_ADDRESS);
	ZERO(MV_PCI_ERR_ATTRIBUTE);
	ZERO(MV_PCI_ERR_COMMAND);
}
#undef ZERO

static void mv6_reset_flash(struct mv_host_priv *hpriv, void __iomem *mmio)
{
	u32 tmp;

	mv5_reset_flash(hpriv, mmio);

	tmp = readl(mmio + MV_GPIO_PORT_CTL);
	tmp &= 0x3;
	tmp |= (1 << 5) | (1 << 6);
	writel(tmp, mmio + MV_GPIO_PORT_CTL);
}

/**
 *      mv6_reset_hc - Perform the 6xxx global soft reset
 *      @mmio: base address of the HBA
 *
 *      This routine only applies to 6xxx parts.
 *
 *      LOCKING:
 *      Inherited from caller.
 */
static int mv6_reset_hc(struct mv_host_priv *hpriv, void __iomem *mmio,
			unsigned int n_hc)
{
	void __iomem *reg = mmio + PCI_MAIN_CMD_STS_OFS;
	int i, rc = 0;
	u32 t;

	/* Following procedure defined in PCI "main command and status
	 * register" table.
	 */
	t = readl(reg);
	writel(t | STOP_PCI_MASTER, reg);

	for (i = 0; i < 1000; i++) {
		udelay(1);
		t = readl(reg);
		if (PCI_MASTER_EMPTY & t) {
			break;
		}
	}
	if (!(PCI_MASTER_EMPTY & t)) {
		printk(KERN_ERR DRV_NAME ": PCI master won't flush\n");
		rc = 1;
		goto done;
	}

	/* set reset */
	i = 5;
	do {
		writel(t | GLOB_SFT_RST, reg);
		t = readl(reg);
		udelay(1);
	} while (!(GLOB_SFT_RST & t) && (i-- > 0));

	if (!(GLOB_SFT_RST & t)) {
		printk(KERN_ERR DRV_NAME ": can't set global reset\n");
		rc = 1;
		goto done;
	}

	/* clear reset and *reenable the PCI master* (not mentioned in spec) */
	i = 5;
	do {
		writel(t & ~(GLOB_SFT_RST | STOP_PCI_MASTER), reg);
		t = readl(reg);
		udelay(1);
	} while ((GLOB_SFT_RST & t) && (i-- > 0));

	if (GLOB_SFT_RST & t) {
		printk(KERN_ERR DRV_NAME ": can't clear global reset\n");
		rc = 1;
	}
done:
	return rc;
}

static void mv6_read_preamp(struct mv_host_priv *hpriv, int idx,
			   void __iomem *mmio)
{
	void __iomem *port_mmio;
	u32 tmp;

	tmp = readl(mmio + MV_RESET_CFG);
	if ((tmp & (1 << 0)) == 0) {
		hpriv->signal[idx].amps = 0x7 << 8;
		hpriv->signal[idx].pre = 0x1 << 5;
		return;
	}

	port_mmio = mv_port_base(mmio, idx);
	tmp = readl(port_mmio + PHY_MODE2);

	hpriv->signal[idx].amps = tmp & 0x700;	/* bits 10:8 */
	hpriv->signal[idx].pre = tmp & 0xe0;	/* bits 7:5 */
}

static void mv6_enable_leds(struct mv_host_priv *hpriv, void __iomem *mmio)
{
	writel(0x00000060, mmio + MV_GPIO_PORT_CTL);
}

static void mv6_phy_errata(struct mv_host_priv *hpriv, void __iomem *mmio,
			   unsigned int port)
{
	void __iomem *port_mmio = mv_port_base(mmio, port);

	u32 hp_flags = hpriv->hp_flags;
	int fix_phy_mode2 =
		hp_flags & (MV_HP_ERRATA_60X1B2 | MV_HP_ERRATA_60X1C0);
	int fix_phy_mode4 =
		hp_flags & (MV_HP_ERRATA_60X1B2 | MV_HP_ERRATA_60X1C0);
	u32 m2, tmp;

	if (fix_phy_mode2) {
		m2 = readl(port_mmio + PHY_MODE2);
		m2 &= ~(1 << 16);
		m2 |= (1 << 31);
		writel(m2, port_mmio + PHY_MODE2);

		udelay(200);

		m2 = readl(port_mmio + PHY_MODE2);
		m2 &= ~((1 << 16) | (1 << 31));
		writel(m2, port_mmio + PHY_MODE2);

		udelay(200);
	}

	/* who knows what this magic does */
	tmp = readl(port_mmio + PHY_MODE3);
	tmp &= ~0x7F800000;
	tmp |= 0x2A800000;
	writel(tmp, port_mmio + PHY_MODE3);

	if (fix_phy_mode4) {
		u32 m4;

		m4 = readl(port_mmio + PHY_MODE4);

		if (hp_flags & MV_HP_ERRATA_60X1B2)
			tmp = readl(port_mmio + 0x310);

		m4 = (m4 & ~(1 << 1)) | (1 << 0);

		writel(m4, port_mmio + PHY_MODE4);

		if (hp_flags & MV_HP_ERRATA_60X1B2)
			writel(tmp, port_mmio + 0x310);
	}

	/* Revert values of pre-emphasis and signal amps to the saved ones */
	m2 = readl(port_mmio + PHY_MODE2);

	m2 &= ~MV_M2_PREAMP_MASK;
	m2 |= hpriv->signal[port].amps;
	m2 |= hpriv->signal[port].pre;
	m2 &= ~(1 << 16);

	writel(m2, port_mmio + PHY_MODE2);
}

static void mv_channel_reset(struct mv_host_priv *hpriv, void __iomem *mmio,
			     unsigned int port_no)
{
	void __iomem *port_mmio = mv_port_base(mmio, port_no);

	writelfl(ATA_RST, port_mmio + EDMA_CMD_OFS);

	if (IS_60XX(hpriv)) {
		u32 ifctl = readl(port_mmio + SATA_INTERFACE_CTL);
		ifctl |= (1 << 12) | (1 << 7);
		writelfl(ifctl, port_mmio + SATA_INTERFACE_CTL);
	}

	udelay(25);		/* allow reset propagation */

	/* Spec never mentions clearing the bit.  Marvell's driver does
	 * clear the bit, however.
	 */
	writelfl(0, port_mmio + EDMA_CMD_OFS);

	hpriv->ops->phy_errata(hpriv, mmio, port_no);

	if (IS_50XX(hpriv))
		mdelay(1);
}

static void mv_stop_and_reset(struct ata_port *ap)
{
	struct mv_host_priv *hpriv = ap->host_set->private_data;
	void __iomem *mmio = ap->host_set->mmio_base;

	mv_stop_dma(ap);

	mv_channel_reset(hpriv, mmio, ap->port_no);

	__mv_phy_reset(ap, 0);
}

static inline void __msleep(unsigned int msec, int can_sleep)
{
	if (can_sleep)
		msleep(msec);
	else
		mdelay(msec);
}

/**
 *      __mv_phy_reset - Perform eDMA reset followed by COMRESET
 *      @ap: ATA channel to manipulate
 *
 *      Part of this is taken from __sata_phy_reset and modified to
 *      not sleep since this routine gets called from interrupt level.
 *
 *      LOCKING:
 *      Inherited from caller.  This is coded to safe to call at
 *      interrupt level, i.e. it does not sleep.
 */
static void __mv_phy_reset(struct ata_port *ap, int can_sleep)
{
	struct mv_port_priv *pp	= ap->private_data;
	struct mv_host_priv *hpriv = ap->host_set->private_data;
	void __iomem *port_mmio = mv_ap_base(ap);
	struct ata_taskfile tf;
	struct ata_device *dev = &ap->device[0];
	unsigned long timeout;
	int retry = 5;
	u32 sstatus;

	VPRINTK("ENTER, port %u, mmio 0x%p\n", ap->port_no, port_mmio);

	DPRINTK("S-regs after ATA_RST: SStat 0x%08x SErr 0x%08x "
		"SCtrl 0x%08x\n", mv_scr_read(ap, SCR_STATUS),
		mv_scr_read(ap, SCR_ERROR), mv_scr_read(ap, SCR_CONTROL));

	/* Issue COMRESET via SControl */
comreset_retry:
	scr_write_flush(ap, SCR_CONTROL, 0x301);
	__msleep(1, can_sleep);

	scr_write_flush(ap, SCR_CONTROL, 0x300);
	__msleep(20, can_sleep);

	timeout = jiffies + msecs_to_jiffies(200);
	do {
		sstatus = scr_read(ap, SCR_STATUS) & 0x3;
		if ((sstatus == 3) || (sstatus == 0))
			break;

		__msleep(1, can_sleep);
	} while (time_before(jiffies, timeout));

	/* work around errata */
	if (IS_60XX(hpriv) &&
	    (sstatus != 0x0) && (sstatus != 0x113) && (sstatus != 0x123) &&
	    (retry-- > 0))
		goto comreset_retry;

	DPRINTK("S-regs after PHY wake: SStat 0x%08x SErr 0x%08x "
		"SCtrl 0x%08x\n", mv_scr_read(ap, SCR_STATUS),
		mv_scr_read(ap, SCR_ERROR), mv_scr_read(ap, SCR_CONTROL));

	if (sata_dev_present(ap)) {
		ata_port_probe(ap);
	} else {
		printk(KERN_INFO "ata%u: no device found (phy stat %08x)\n",
		       ap->id, scr_read(ap, SCR_STATUS));
		ata_port_disable(ap);
		return;
	}
	ap->cbl = ATA_CBL_SATA;

	/* even after SStatus reflects that device is ready,
	 * it seems to take a while for link to be fully
	 * established (and thus Status no longer 0x80/0x7F),
	 * so we poll a bit for that, here.
	 */
	retry = 20;
	while (1) {
		u8 drv_stat = ata_check_status(ap);
		if ((drv_stat != 0x80) && (drv_stat != 0x7f))
			break;
		__msleep(500, can_sleep);
		if (retry-- <= 0)
			break;
	}

	tf.lbah = readb((void __iomem *) ap->ioaddr.lbah_addr);
	tf.lbam = readb((void __iomem *) ap->ioaddr.lbam_addr);
	tf.lbal = readb((void __iomem *) ap->ioaddr.lbal_addr);
	tf.nsect = readb((void __iomem *) ap->ioaddr.nsect_addr);

	dev->class = ata_dev_classify(&tf);
	if (!ata_dev_present(dev)) {
		VPRINTK("Port disabled post-sig: No device present.\n");
		ata_port_disable(ap);
	}

	writelfl(0, port_mmio + EDMA_ERR_IRQ_CAUSE_OFS);

	pp->pp_flags &= ~MV_PP_FLAG_EDMA_EN;

	VPRINTK("EXIT\n");
}

static void mv_phy_reset(struct ata_port *ap)
{
	__mv_phy_reset(ap, 1);
}

/**
 *      mv_eng_timeout - Routine called by libata when SCSI times out I/O
 *      @ap: ATA channel to manipulate
 *
 *      Intent is to clear all pending error conditions, reset the
 *      chip/bus, fail the command, and move on.
 *
 *      LOCKING:
 *      This routine holds the host_set lock while failing the command.
 */
static void mv_eng_timeout(struct ata_port *ap)
{
	struct ata_queued_cmd *qc;
	unsigned long flags;

	printk(KERN_ERR "ata%u: Entering mv_eng_timeout\n",ap->id);
	DPRINTK("All regs @ start of eng_timeout\n");
	mv_dump_all_regs(ap->host_set->mmio_base, ap->port_no,
			 to_pci_dev(ap->host_set->dev));

	qc = ata_qc_from_tag(ap, ap->active_tag);
        printk(KERN_ERR "mmio_base %p ap %p qc %p scsi_cmnd %p &cmnd %p\n",
	       ap->host_set->mmio_base, ap, qc, qc->scsicmd,
	       &qc->scsicmd->cmnd);

	mv_err_intr(ap);
	mv_stop_and_reset(ap);

	if (!qc) {
		printk(KERN_ERR "ata%u: BUG: timeout without command\n",
		       ap->id);
	} else {
		/* hack alert!  We cannot use the supplied completion
	 	 * function from inside the ->eh_strategy_handler() thread.
	 	 * libata is the only user of ->eh_strategy_handler() in
	 	 * any kernel, so the default scsi_done() assumes it is
	 	 * not being called from the SCSI EH.
	 	 */
		spin_lock_irqsave(&ap->host_set->lock, flags);
		qc->scsidone = scsi_finish_command;
		qc->err_mask |= AC_ERR_OTHER;
		ata_qc_complete(qc);
		spin_unlock_irqrestore(&ap->host_set->lock, flags);
	}
}

/**
 *      mv_port_init - Perform some early initialization on a single port.
 *      @port: libata data structure storing shadow register addresses
 *      @port_mmio: base address of the port
 *
 *      Initialize shadow register mmio addresses, clear outstanding
 *      interrupts on the port, and unmask interrupts for the future
 *      start of the port.
 *
 *      LOCKING:
 *      Inherited from caller.
 */
static void mv_port_init(struct ata_ioports *port,  void __iomem *port_mmio)
{
	unsigned long shd_base = (unsigned long) port_mmio + SHD_BLK_OFS;
	unsigned serr_ofs;

	/* PIO related setup
	 */
	port->data_addr = shd_base + (sizeof(u32) * ATA_REG_DATA);
	port->error_addr =
		port->feature_addr = shd_base + (sizeof(u32) * ATA_REG_ERR);
	port->nsect_addr = shd_base + (sizeof(u32) * ATA_REG_NSECT);
	port->lbal_addr = shd_base + (sizeof(u32) * ATA_REG_LBAL);
	port->lbam_addr = shd_base + (sizeof(u32) * ATA_REG_LBAM);
	port->lbah_addr = shd_base + (sizeof(u32) * ATA_REG_LBAH);
	port->device_addr = shd_base + (sizeof(u32) * ATA_REG_DEVICE);
	port->status_addr =
		port->command_addr = shd_base + (sizeof(u32) * ATA_REG_STATUS);
	/* special case: control/altstatus doesn't have ATA_REG_ address */
	port->altstatus_addr = port->ctl_addr = shd_base + SHD_CTL_AST_OFS;

	/* unused: */
	port->cmd_addr = port->bmdma_addr = port->scr_addr = 0;

	/* Clear any currently outstanding port interrupt conditions */
	serr_ofs = mv_scr_offset(SCR_ERROR);
	writelfl(readl(port_mmio + serr_ofs), port_mmio + serr_ofs);
	writelfl(0, port_mmio + EDMA_ERR_IRQ_CAUSE_OFS);

	/* unmask all EDMA error interrupts */
	writelfl(~0, port_mmio + EDMA_ERR_IRQ_MASK_OFS);

	VPRINTK("EDMA cfg=0x%08x EDMA IRQ err cause/mask=0x%08x/0x%08x\n",
		readl(port_mmio + EDMA_CFG_OFS),
		readl(port_mmio + EDMA_ERR_IRQ_CAUSE_OFS),
		readl(port_mmio + EDMA_ERR_IRQ_MASK_OFS));
}

static int mv_chip_id(struct pci_dev *pdev, struct mv_host_priv *hpriv,
		      unsigned int board_idx)
{
	u8 rev_id;
	u32 hp_flags = hpriv->hp_flags;

	pci_read_config_byte(pdev, PCI_REVISION_ID, &rev_id);

	switch(board_idx) {
	case chip_5080:
		hpriv->ops = &mv5xxx_ops;
		hp_flags |= MV_HP_50XX;

		switch (rev_id) {
		case 0x1:
			hp_flags |= MV_HP_ERRATA_50XXB0;
			break;
		case 0x3:
			hp_flags |= MV_HP_ERRATA_50XXB2;
			break;
		default:
			dev_printk(KERN_WARNING, &pdev->dev,
			   "Applying 50XXB2 workarounds to unknown rev\n");
			hp_flags |= MV_HP_ERRATA_50XXB2;
			break;
		}
		break;

	case chip_504x:
	case chip_508x:
		hpriv->ops = &mv5xxx_ops;
		hp_flags |= MV_HP_50XX;

		switch (rev_id) {
		case 0x0:
			hp_flags |= MV_HP_ERRATA_50XXB0;
			break;
		case 0x3:
			hp_flags |= MV_HP_ERRATA_50XXB2;
			break;
		default:
			dev_printk(KERN_WARNING, &pdev->dev,
			   "Applying B2 workarounds to unknown rev\n");
			hp_flags |= MV_HP_ERRATA_50XXB2;
			break;
		}
		break;

	case chip_604x:
	case chip_608x:
		hpriv->ops = &mv6xxx_ops;

		switch (rev_id) {
		case 0x7:
			hp_flags |= MV_HP_ERRATA_60X1B2;
			break;
		case 0x9:
			hp_flags |= MV_HP_ERRATA_60X1C0;
			break;
		default:
			dev_printk(KERN_WARNING, &pdev->dev,
				   "Applying B2 workarounds to unknown rev\n");
			hp_flags |= MV_HP_ERRATA_60X1B2;
			break;
		}
		break;

	default:
		printk(KERN_ERR DRV_NAME ": BUG: invalid board index %u\n", board_idx);
		return 1;
	}

	hpriv->hp_flags = hp_flags;

	return 0;
}

/**
 *      mv_init_host - Perform some early initialization of the host.
 *	@pdev: host PCI device
 *      @probe_ent: early data struct representing the host
 *
 *      If possible, do an early global reset of the host.  Then do
 *      our port init and clear/unmask all/relevant host interrupts.
 *
 *      LOCKING:
 *      Inherited from caller.
 */
static int mv_init_host(struct pci_dev *pdev, struct ata_probe_ent *probe_ent,
			unsigned int board_idx)
{
	int rc = 0, n_hc, port, hc;
	void __iomem *mmio = probe_ent->mmio_base;
	struct mv_host_priv *hpriv = probe_ent->private_data;

	/* global interrupt mask */
	writel(0, mmio + HC_MAIN_IRQ_MASK_OFS);

	rc = mv_chip_id(pdev, hpriv, board_idx);
	if (rc)
		goto done;

	n_hc = mv_get_hc_count(probe_ent->host_flags);
	probe_ent->n_ports = MV_PORTS_PER_HC * n_hc;

	for (port = 0; port < probe_ent->n_ports; port++)
		hpriv->ops->read_preamp(hpriv, port, mmio);

	rc = hpriv->ops->reset_hc(hpriv, mmio, n_hc);
	if (rc)
		goto done;

	hpriv->ops->reset_flash(hpriv, mmio);
	hpriv->ops->reset_bus(pdev, mmio);
	hpriv->ops->enable_leds(hpriv, mmio);

	for (port = 0; port < probe_ent->n_ports; port++) {
		if (IS_60XX(hpriv)) {
			void __iomem *port_mmio = mv_port_base(mmio, port);

			u32 ifctl = readl(port_mmio + SATA_INTERFACE_CTL);
			ifctl |= (1 << 12);
			writelfl(ifctl, port_mmio + SATA_INTERFACE_CTL);
		}

		hpriv->ops->phy_errata(hpriv, mmio, port);
	}

	for (port = 0; port < probe_ent->n_ports; port++) {
		void __iomem *port_mmio = mv_port_base(mmio, port);
		mv_port_init(&probe_ent->port[port], port_mmio);
	}

	for (hc = 0; hc < n_hc; hc++) {
		void __iomem *hc_mmio = mv_hc_base(mmio, hc);

		VPRINTK("HC%i: HC config=0x%08x HC IRQ cause "
			"(before clear)=0x%08x\n", hc,
			readl(hc_mmio + HC_CFG_OFS),
			readl(hc_mmio + HC_IRQ_CAUSE_OFS));

		/* Clear any currently outstanding hc interrupt conditions */
		writelfl(0, hc_mmio + HC_IRQ_CAUSE_OFS);
	}

	/* Clear any currently outstanding host interrupt conditions */
	writelfl(0, mmio + PCI_IRQ_CAUSE_OFS);

	/* and unmask interrupt generation for host regs */
	writelfl(PCI_UNMASK_ALL_IRQS, mmio + PCI_IRQ_MASK_OFS);
	writelfl(~HC_MAIN_MASKED_IRQS, mmio + HC_MAIN_IRQ_MASK_OFS);

	VPRINTK("HC MAIN IRQ cause/mask=0x%08x/0x%08x "
		"PCI int cause/mask=0x%08x/0x%08x\n",
		readl(mmio + HC_MAIN_IRQ_CAUSE_OFS),
		readl(mmio + HC_MAIN_IRQ_MASK_OFS),
		readl(mmio + PCI_IRQ_CAUSE_OFS),
		readl(mmio + PCI_IRQ_MASK_OFS));

done:
	return rc;
}

/**
 *      mv_print_info - Dump key info to kernel log for perusal.
 *      @probe_ent: early data struct representing the host
 *
 *      FIXME: complete this.
 *
 *      LOCKING:
 *      Inherited from caller.
 */
static void mv_print_info(struct ata_probe_ent *probe_ent)
{
	struct pci_dev *pdev = to_pci_dev(probe_ent->dev);
	struct mv_host_priv *hpriv = probe_ent->private_data;
	u8 rev_id, scc;
	const char *scc_s;

	/* Use this to determine the HW stepping of the chip so we know
	 * what errata to workaround
	 */
	pci_read_config_byte(pdev, PCI_REVISION_ID, &rev_id);

	pci_read_config_byte(pdev, PCI_CLASS_DEVICE, &scc);
	if (scc == 0)
		scc_s = "SCSI";
	else if (scc == 0x01)
		scc_s = "RAID";
	else
		scc_s = "unknown";

	dev_printk(KERN_INFO, &pdev->dev,
	       "%u slots %u ports %s mode IRQ via %s\n",
	       (unsigned)MV_MAX_Q_DEPTH, probe_ent->n_ports,
	       scc_s, (MV_HP_FLAG_MSI & hpriv->hp_flags) ? "MSI" : "INTx");
}

/**
 *      mv_init_one - handle a positive probe of a Marvell host
 *      @pdev: PCI device found
 *      @ent: PCI device ID entry for the matched host
 *
 *      LOCKING:
 *      Inherited from caller.
 */
static int mv_init_one(struct pci_dev *pdev, const struct pci_device_id *ent)
{
	static int printed_version = 0;
	struct ata_probe_ent *probe_ent = NULL;
	struct mv_host_priv *hpriv;
	unsigned int board_idx = (unsigned int)ent->driver_data;
	void __iomem *mmio_base;
	int pci_dev_busy = 0, rc;

	if (!printed_version++)
		dev_printk(KERN_INFO, &pdev->dev, "version " DRV_VERSION "\n");

	rc = pci_enable_device(pdev);
	if (rc) {
		return rc;
	}

	rc = pci_request_regions(pdev, DRV_NAME);
	if (rc) {
		pci_dev_busy = 1;
		goto err_out;
	}

	probe_ent = kmalloc(sizeof(*probe_ent), GFP_KERNEL);
	if (probe_ent == NULL) {
		rc = -ENOMEM;
		goto err_out_regions;
	}

	memset(probe_ent, 0, sizeof(*probe_ent));
	probe_ent->dev = pci_dev_to_dev(pdev);
	INIT_LIST_HEAD(&probe_ent->node);

	mmio_base = pci_iomap(pdev, MV_PRIMARY_BAR, 0);
	if (mmio_base == NULL) {
		rc = -ENOMEM;
		goto err_out_free_ent;
	}

	hpriv = kmalloc(sizeof(*hpriv), GFP_KERNEL);
	if (!hpriv) {
		rc = -ENOMEM;
		goto err_out_iounmap;
	}
	memset(hpriv, 0, sizeof(*hpriv));

	probe_ent->sht = mv_port_info[board_idx].sht;
	probe_ent->host_flags = mv_port_info[board_idx].host_flags;
	probe_ent->pio_mask = mv_port_info[board_idx].pio_mask;
	probe_ent->udma_mask = mv_port_info[board_idx].udma_mask;
	probe_ent->port_ops = mv_port_info[board_idx].port_ops;

	probe_ent->irq = pdev->irq;
	probe_ent->irq_flags = SA_SHIRQ;
	probe_ent->mmio_base = mmio_base;
	probe_ent->private_data = hpriv;

	/* initialize adapter */
	rc = mv_init_host(pdev, probe_ent, board_idx);
	if (rc) {
		goto err_out_hpriv;
	}

	/* Enable interrupts */
	if (pci_enable_msi(pdev) == 0) {
		hpriv->hp_flags |= MV_HP_FLAG_MSI;
	} else {
		pci_intx(pdev, 1);
	}

	mv_dump_pci_cfg(pdev, 0x68);
	mv_print_info(probe_ent);

	if (ata_device_add(probe_ent) == 0) {
		rc = -ENODEV;		/* No devices discovered */
		goto err_out_dev_add;
	}

	kfree(probe_ent);
	return 0;

err_out_dev_add:
	if (MV_HP_FLAG_MSI & hpriv->hp_flags) {
		pci_disable_msi(pdev);
	} else {
		pci_intx(pdev, 0);
	}
err_out_hpriv:
	kfree(hpriv);
err_out_iounmap:
	pci_iounmap(pdev, mmio_base);
err_out_free_ent:
	kfree(probe_ent);
err_out_regions:
	pci_release_regions(pdev);
err_out:
	if (!pci_dev_busy) {
		pci_disable_device(pdev);
	}

	return rc;
}

static int __init mv_init(void)
{
	return pci_module_init(&mv_pci_driver);
}

static void __exit mv_exit(void)
{
	pci_unregister_driver(&mv_pci_driver);
}

MODULE_AUTHOR("Brett Russ");
MODULE_DESCRIPTION("SCSI low-level driver for Marvell SATA controllers");
MODULE_LICENSE("GPL");
MODULE_DEVICE_TABLE(pci, mv_pci_tbl);
MODULE_VERSION(DRV_VERSION);

module_init(mv_init);
module_exit(mv_exit);<|MERGE_RESOLUTION|>--- conflicted
+++ resolved
@@ -1242,15 +1242,10 @@
 				VPRINTK("port %u IRQ found for qc, "
 					"ata_status 0x%x\n", port,ata_status);
 				/* mark qc status appropriately */
-<<<<<<< HEAD
-				if (!(qc->tf.flags & ATA_TFLAG_POLLING))
+				if (!(qc->tf.flags & ATA_TFLAG_POLLING)) {
+					qc->err_mask |= err_mask;
 					ata_qc_complete(qc, err_mask);
-=======
-				if (!(qc->tf.ctl & ATA_NIEN)) {
-					qc->err_mask |= err_mask;
-					ata_qc_complete(qc);
 				}
->>>>>>> fe79e683
 			}
 		}
 	}
